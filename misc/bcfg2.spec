# Fedora 13+ and EL6 contain these macros already; only needed for EL5
%if 0%{?rhel} && 0%{?rhel} <= 5
%global python_sitelib %(%{__python} -c "from distutils.sysconfig import get_python_lib; print get_python_lib()")
%define python_version %(%{__python} -c 'import sys;print(sys.version[0:3])')
%endif

# openSUSE macro translation
%if 0%{?suse_version}
%global python_version %{py_ver}
%{!?_initrddir: %global _initrddir %{_sysconfdir}/rc.d/init.d}
# openSUSE < 11.2
%if %{suse_version} < 1120
%global python_sitelib %(%{__python} -c "from distutils.sysconfig import get_python_lib; print get_python_lib()")
%endif
%endif

# For -pre or -rc releases, remove the initial <hash><percent>
# characters from the appropriate line below.
#
# Don't forget to change the Release: tag below to something like 0.1
#%%global _rc 1
#%%global _pre 2
%global _nightly 1
%global _date %(date +%Y%m%d)
%global _pre_rc %{?_pre:pre%{_pre}}%{?_rc:rc%{_rc}}

# cherrypy 3.3 actually doesn't exist yet, but 3.2 has bugs that
# prevent it from working:
# https://bitbucket.org/cherrypy/cherrypy/issue/1154/assertionerror-in-recv-when-ssl-is-enabled
%global build_cherry_py 0


Name:             bcfg2
<<<<<<< HEAD
Version:          1.4.0
Release:          0.1.%{?_nightly:nightly.%{_date}}%{?_pre_rc}%{?dist}
=======
Version:          1.3.4
Release:          1%{?_pre_rc}%{?dist}
>>>>>>> 24a261f8
Summary:          A configuration management system

%if 0%{?suse_version}
# http://en.opensuse.org/openSUSE:Package_group_guidelines
Group:            System/Management
%else
Group:            Applications/System
%endif
License:          BSD
URL:              http://bcfg2.org
Source0:          ftp://ftp.mcs.anl.gov/pub/bcfg/%{name}-%{version}%{?_pre_rc}.tar.gz
# Used in %%check
Source1:          http://www.w3.org/2001/XMLSchema.xsd
%if %{?rhel}%{!?rhel:10} <= 5 || 0%{?suse_version}
# EL5 and OpenSUSE require the BuildRoot tag
BuildRoot:        %{_tmppath}/%{name}-%{version}-%{release}-root-%(%{__id_u} -n)
%endif
BuildArch:        noarch

BuildRequires:    python
BuildRequires:    python-devel
BuildRequires:    python-lxml
BuildRequires:    python-boto
%if 0%{?suse_version}
BuildRequires:    python-M2Crypto
BuildRequires:    python-Genshi
BuildRequires:    python-gamin
BuildRequires:    python-pyinotify
BuildRequires:    python-python-daemon
%if %{build_cherry_py}
BuildRequires:    python-CherryPy >= 3
%endif
%else # ! suse_version
BuildRequires:    python-daemon
BuildRequires:    python-inotify
%if "%{_vendor}" == "redhat" && 0%{!?rhel:1} && 0%{!?fedora:1}
# by default, el5 doesn't have the %%rhel macro, provided by this
# package; EPEL build servers install buildsys-macros by default, but
# explicitly requiring this may help builds in other environments
BuildRequires:    buildsys-macros
%else # vendor != redhat || rhel defined
%if 0%{?rhel} && 0%{?rhel} < 6
BuildRequires:    python-ssl
%else # rhel > 5
# EL5 lacks python-mock, so test suite is disabled
BuildRequires:    python-nose
BuildRequires:    mock
BuildRequires:    m2crypto
# EPEL uses the properly-named python-django starting with EPEL7
%if 0%{?rhel} && 0%{?rhel} > 6
BuildRequires:    python-django
%else
BuildRequires:    Django
%endif
BuildRequires:    python-genshi
BuildRequires:    python-cheetah
BuildRequires:    libselinux-python
BuildRequires:    pylibacl
BuildRequires:    python-pep8
BuildRequires:    pylint
%if %{build_cherry_py}
BuildRequires:    python-cherrypy >= 3
%endif
BuildRequires:    python-mock
%endif # rhel > 5
%endif # vendor != redhat || rhel defined
%endif # ! suse_version
%if 0%{?fedora} && 0%{?fedora} >= 16 || 0%{?rhel} && 0%{?rhel} >= 7
# Pick up _unitdir macro
BuildRequires:    systemd
%endif


%if 0%{?mandriva_version}
# mandriva seems to behave differently than other distros and needs
# this explicitly.
BuildRequires:    python-setuptools
%endif
%if 0%{?mandriva_version} == 201100
# mandriva 2011 has multiple providers for libsane, so (at least when
# building on OBS) one must be chosen explicitly: "have choice for
# libsane.so.1 needed by python-imaging: libsane1 sane-backends-iscan"
BuildRequires:    libsane1
%endif

# RHEL 5 and 6 ship with sphinx 0.6, but sphinx 1.0 is available with
# a different package name in EPEL.
%if "%{_vendor}" == "redhat" && 0%{?rhel} <= 6 && 0%{?fedora} == 0
BuildRequires:    python-sphinx10
# python-sphinx10 doesn't set sys.path correctly; do it for them
%global pythonpath %(find %{python_sitelib} -name Sphinx*.egg)
%else
BuildRequires:    python-sphinx >= 1.0
%endif
BuildRequires:    python-docutils

%if 0%{?fedora} >= 16
BuildRequires:    systemd-units
%endif

%if 0%{?rhel} && 0%{?rhel} < 6
Requires:         python-ssl
%endif
Requires:         libselinux-python

%if 0%{?fedora} >= 16
Requires(post):   systemd-units
Requires(preun):  systemd-units
Requires(postun): systemd-units
%else
Requires(post):   /sbin/chkconfig
Requires(preun):  /sbin/chkconfig
Requires(preun):  /sbin/service
Requires(postun): /sbin/service
%endif

%if "%{_vendor}" != "redhat"
# fedora and rhel (and possibly other distros) do not know this tag.
Recommends:       cron
%endif


%description
Bcfg2 helps system administrators produce a consistent, reproducible,
and verifiable description of their environment, and offers
visualization and reporting tools to aid in day-to-day administrative
tasks. It is the fifth generation of configuration management tools
developed in the Mathematics and Computer Science Division of Argonne
National Laboratory.

It is based on an operational model in which the specification can be
used to validate and optionally change the state of clients, but in a
feature unique to bcfg2 the client's response to the specification can
also be used to assess the completeness of the specification. Using
this feature, bcfg2 provides an objective measure of how good a job an
administrator has done in specifying the configuration of client
systems. Bcfg2 is therefore built to help administrators construct an
accurate, comprehensive specification.

Bcfg2 has been designed from the ground up to support gentle
reconciliation between the specification and current client states. It
is designed to gracefully cope with manual system modifications.

Finally, due to the rapid pace of updates on modern networks, client
systems are constantly changing; if required in your environment,
Bcfg2 can enable the construction of complex change management and
deployment strategies.

This package includes the Bcfg2 client software.

%package server
Summary:          Bcfg2 Server
%if 0%{?suse_version}
Group:            System/Management
%else
Group:            System Environment/Daemons
%endif
Requires:         bcfg2 = %{version}-%{release}
Requires:         python-lxml >= 1.2.1
%if 0%{?suse_version}
Requires:         python-pyinotify
Requires:         python-python-daemon
%else
Requires:         python-inotify
Requires:         python-daemon
%endif
Requires:         /usr/sbin/sendmail
Requires:         /usr/bin/openssl
Requires:         graphviz
Requires:         python-nose

%if %{_vendor} == redhat
%if 0%{?fedora} >= 16
Requires(post):   systemd-units
Requires(preun):  systemd-units
Requires(postun): systemd-units
Requires(post):   systemd-sysv
%else
Requires(post):   /sbin/chkconfig
Requires(preun):  /sbin/chkconfig
Requires(preun):  /sbin/service
Requires(postun): /sbin/service
%endif
%endif


%description server
Bcfg2 helps system administrators produce a consistent, reproducible,
and verifiable description of their environment, and offers
visualization and reporting tools to aid in day-to-day administrative
tasks. It is the fifth generation of configuration management tools
developed in the Mathematics and Computer Science Division of Argonne
National Laboratory.

It is based on an operational model in which the specification can be
used to validate and optionally change the state of clients, but in a
feature unique to bcfg2 the client's response to the specification can
also be used to assess the completeness of the specification. Using
this feature, bcfg2 provides an objective measure of how good a job an
administrator has done in specifying the configuration of client
systems. Bcfg2 is therefore built to help administrators construct an
accurate, comprehensive specification.

Bcfg2 has been designed from the ground up to support gentle
reconciliation between the specification and current client states. It
is designed to gracefully cope with manual system modifications.

Finally, due to the rapid pace of updates on modern networks, client
systems are constantly changing; if required in your environment,
Bcfg2 can enable the construction of complex change management and
deployment strategies.

This package includes the Bcfg2 server software.

%if %{build_cherry_py}
%package server-cherrypy
Summary:          Bcfg2 Server - CherryPy backend
%if 0%{?suse_version}
Group:            System/Management
%else
Group:            System Environment/Daemons
%endif
Requires:         bcfg2 = %{version}-%{release}
Requires:         bcfg2-server = %{version}-%{release}

# cherrypy 3.3 actually doesn't exist yet, but 3.2 has bugs that
# prevent it from working:
# https://bitbucket.org/cherrypy/cherrypy/issue/1154/assertionerror-in-recv-when-ssl-is-enabled
Requires:         python-cherrypy > 3.3

%description server-cherrypy
Bcfg2 helps system administrators produce a consistent, reproducible,
and verifiable description of their environment, and offers
visualization and reporting tools to aid in day-to-day administrative
tasks. It is the fifth generation of configuration management tools
developed in the Mathematics and Computer Science Division of Argonne
National Laboratory.

It is based on an operational model in which the specification can be
used to validate and optionally change the state of clients, but in a
feature unique to bcfg2 the client's response to the specification can
also be used to assess the completeness of the specification. Using
this feature, bcfg2 provides an objective measure of how good a job an
administrator has done in specifying the configuration of client
systems. Bcfg2 is therefore built to help administrators construct an
accurate, comprehensive specification.

Bcfg2 has been designed from the ground up to support gentle
reconciliation between the specification and current client states. It
is designed to gracefully cope with manual system modifications.

Finally, due to the rapid pace of updates on modern networks, client
systems are constantly changing; if required in your environment,
Bcfg2 can enable the construction of complex change management and
deployment strategies.

This package includes the Bcfg2 CherryPy server backend.
%endif # build_cherry_py


%package web
Summary:          Bcfg2 Web Reporting Interface

Requires:         bcfg2-server = %{version}-%{release}
Requires:         httpd
%if 0%{?suse_version}
Group:            System/Management
Requires:         python-django >= 1.2
Requires:         python-django-south >= 0.7
%else
Group:            System Tools
# EPEL uses the properly-named python-django starting with EPEL7
%if 0%{?rhel} && 0%{?rhel} > 6
Requires:         python-django
%else
Requires:         Django >= 1.2
Requires:         Django-south >= 0.7
<<<<<<< HEAD
=======
%endif
Requires:         bcfg2-server
>>>>>>> 24a261f8
%endif
%if "%{_vendor}" == "redhat"
Requires:         mod_wsgi
%global apache_conf %{_sysconfdir}/httpd
%else
Requires:         apache2-mod_wsgi
%global apache_conf %{_sysconfdir}/apache2
%endif


%description web
Bcfg2 helps system administrators produce a consistent, reproducible,
and verifiable description of their environment, and offers
visualization and reporting tools to aid in day-to-day administrative
tasks. It is the fifth generation of configuration management tools
developed in the Mathematics and Computer Science Division of Argonne
National Laboratory.

It is based on an operational model in which the specification can be
used to validate and optionally change the state of clients, but in a
feature unique to bcfg2 the client's response to the specification can
also be used to assess the completeness of the specification. Using
this feature, bcfg2 provides an objective measure of how good a job an
administrator has done in specifying the configuration of client
systems. Bcfg2 is therefore built to help administrators construct an
accurate, comprehensive specification.

Bcfg2 has been designed from the ground up to support gentle
reconciliation between the specification and current client states. It
is designed to gracefully cope with manual system modifications.

Finally, due to the rapid pace of updates on modern networks, client
systems are constantly changing; if required in your environment,
Bcfg2 can enable the construction of complex change management and
deployment strategies.

This package includes the Bcfg2 reports web frontend.


%package doc
Summary:          Documentation for Bcfg2
%if 0%{?suse_version}
Group:            Documentation/HTML
%else
Group:            Documentation
%endif


%description doc
Bcfg2 helps system administrators produce a consistent, reproducible,
and verifiable description of their environment, and offers
visualization and reporting tools to aid in day-to-day administrative
tasks. It is the fifth generation of configuration management tools
developed in the Mathematics and Computer Science Division of Argonne
National Laboratory.

It is based on an operational model in which the specification can be
used to validate and optionally change the state of clients, but in a
feature unique to bcfg2 the client's response to the specification can
also be used to assess the completeness of the specification. Using
this feature, bcfg2 provides an objective measure of how good a job an
administrator has done in specifying the configuration of client
systems. Bcfg2 is therefore built to help administrators construct an
accurate, comprehensive specification.

Bcfg2 has been designed from the ground up to support gentle
reconciliation between the specification and current client states. It
is designed to gracefully cope with manual system modifications.

Finally, due to the rapid pace of updates on modern networks, client
systems are constantly changing; if required in your environment,
Bcfg2 can enable the construction of complex change management and
deployment strategies.

This package includes the Bcfg2 documentation.


%package examples
Summary:          Examples for Bcfg2
Group:            Documentation


%description examples
Bcfg2 helps system administrators produce a consistent, reproducible,
and verifiable description of their environment, and offers
visualization and reporting tools to aid in day-to-day administrative
tasks. It is the fifth generation of configuration management tools
developed in the Mathematics and Computer Science Division of Argonne
National Laboratory.

It is based on an operational model in which the specification can be
used to validate and optionally change the state of clients, but in a
feature unique to bcfg2 the client's response to the specification can
also be used to assess the completeness of the specification. Using
this feature, bcfg2 provides an objective measure of how good a job an
administrator has done in specifying the configuration of client
systems. Bcfg2 is therefore built to help administrators construct an
accurate, comprehensive specification.

Bcfg2 has been designed from the ground up to support gentle
reconciliation between the specification and current client states. It
is designed to gracefully cope with manual system modifications.

Finally, due to the rapid pace of updates on modern networks, client
systems are constantly changing; if required in your environment,
Bcfg2 can enable the construction of complex change management and
deployment strategies.

This package includes the examples files for Bcfg2.


%prep
%setup -q -n %{name}-%{version}%{?_pre_rc}

# The pylint and pep8 unit tests fail on RH-derivative distros
%if "%{_vendor}" == "redhat"
mv testsuite/Testsrc/test_code_checks.py \
    testsuite/Testsrc/test_code_checks.py.disable_unit_tests
awk '
    BEGIN {line=0}
    /class Test(Pylint|PEP8)/ {line=FNR+1}
    FNR==line {sub("True","False")}
    {print $0}
    ' testsuite/Testsrc/test_code_checks.py.disable_unit_tests \
    > testsuite/Testsrc/test_code_checks.py
%endif

# Fixup some paths
%{__perl} -pi -e 's@/etc/default@%{_sysconfdir}/sysconfig@g' tools/bcfg2-cron

# Get rid of extraneous shebangs
for f in `find src/lib -name \*.py`
do
    %{__sed} -i -e '/^#!/,1d' $f
done

sed -i "s/apache2/httpd/g" misc/apache/bcfg2.conf


%build
%{__python} setup.py build
%{?pythonpath: PYTHONPATH="%{pythonpath}"} \
    %{__python} setup.py build_sphinx


%install
%if 0%{?rhel} == 5 || 0%{?suse_version}
# EL5 and OpenSUSE require the buildroot to be cleaned manually
rm -rf %{buildroot}
%endif

%{__python} setup.py install -O1 --skip-build --root=%{buildroot} --prefix=/usr
install -d %{buildroot}%{_bindir}
install -d %{buildroot}%{_sbindir}
install -d %{buildroot}%{_initrddir}
install -d %{buildroot}%{_sysconfdir}/cron.daily
install -d %{buildroot}%{_sysconfdir}/cron.hourly
install -d %{buildroot}%{_sysconfdir}/sysconfig
install -d %{buildroot}%{_libexecdir}
install -d %{buildroot}%{_localstatedir}/cache/%{name}
install -d %{buildroot}%{_localstatedir}/lib/%{name}
%if 0%{?suse_version}
install -d %{buildroot}/var/adm/fillup-templates
%endif

mv %{buildroot}%{_bindir}/bcfg2* %{buildroot}%{_sbindir}

%if 0%{?fedora} && 0%{?fedora} < 16 || 0%{?rhel} && 0%{?rhel} < 7
# Install SysV init scripts for everyone but new Fedoras
install -m 755 redhat/scripts/bcfg2.init \
    %{buildroot}%{_initrddir}/bcfg2
install -m 755 redhat/scripts/bcfg2-server.init \
    %{buildroot}%{_initrddir}/bcfg2-server
install -m 755 redhat/scripts/bcfg2-report-collector.init \
    %{buildroot}%{_initrddir}/bcfg2-report-collector
%endif
install -m 755 debian/bcfg2.cron.daily \
    %{buildroot}%{_sysconfdir}/cron.daily/bcfg2
install -m 755 debian/bcfg2.cron.hourly \
    %{buildroot}%{_sysconfdir}/cron.hourly/bcfg2
install -m 755 tools/bcfg2-cron \
    %{buildroot}%{_libexecdir}/bcfg2-cron

install -m 644 debian/bcfg2.default \
    %{buildroot}%{_sysconfdir}/sysconfig/bcfg2
install -m 644 debian/bcfg2-server.default \
    %{buildroot}%{_sysconfdir}/sysconfig/bcfg2-server
%if 0%{?suse_version}
install -m 755 debian/bcfg2.default \
    %{buildroot}/var/adm/fillup-templates/sysconfig.bcfg2
install -m 755 debian/bcfg2-server.default \
    %{buildroot}/var/adm/fillup-templates/sysconfig.bcfg2-server
ln -s %{_initrddir}/bcfg2 %{buildroot}%{_sbindir}/rcbcfg2
ln -s %{_initrddir}/bcfg2-server %{buildroot}%{_sbindir}/rcbcfg2-server
%endif

touch %{buildroot}%{_sysconfdir}/%{name}.{cert,conf,key}

# systemd
install -d %{buildroot}%{_unitdir}
install -p -m 644 redhat/systemd/%{name}.service \
    %{buildroot}%{_unitdir}/%{name}.service
install -p -m 644 redhat/systemd/%{name}-server.service \
    %{buildroot}%{_unitdir}/%{name}-server.service

%if 0%{?rhel} != 5
# Webserver
install -d %{buildroot}%{apache_conf}/conf.d
install -p -m 644 misc/apache/bcfg2.conf \
    %{buildroot}%{apache_conf}/conf.d/wsgi_bcfg2.conf
%else
# remove web server files not in EL5 packages
rm -r %{buildroot}%{_datadir}/bcfg2/reports.wsgi \
      %{buildroot}%{_datadir}/bcfg2/site_media
%endif


# mandriva cannot handle %ghost without the file existing,
# so let's touch a bunch of empty config files
touch %{buildroot}%{_sysconfdir}/bcfg2.conf

%if 0%{?rhel} == 5
# Required for EL5
%clean
rm -rf %{buildroot}
%endif


%if 0%{?rhel} != 5
# EL5 lacks python-mock, so test suite is disabled
%check
# Downloads not allowed in koji; fix .xsd urls to point to local files
sed -i "s@schema_url = .*\$@schema_url = 'file://`pwd`/`basename %{SOURCE1}`'@" \
    testsuite/Testschema/test_schema.py
sed "s@http://www.w3.org/2001/xml.xsd@file://$(pwd)/schemas/xml.xsd@" \
    %{SOURCE1} > `basename %{SOURCE1}`
%{__python} setup.py test
%endif


%post
%if 0%{?fedora} >= 18
  %systemd_post bcfg2.service
%else
  if [ $1 -eq 1 ] ; then
      # Initial installation
  %if 0%{?suse_version}
      %fillup_and_insserv -f bcfg2
  %else
    %if 0%{?fedora} >= 16
      /bin/systemctl daemon-reload >/dev/null 2>&1 || :
    %else
      /sbin/chkconfig --add bcfg2
    %endif
  %endif
  fi
%endif

%post server
%if 0%{?fedora} >= 18
  %systemd_post bcfg2-server.service
%else
  if [ $1 -eq 1 ] ; then
      # Initial installation
  %if 0%{?suse_version}
      %fillup_and_insserv -f bcfg2-server
  %else
    %if 0%{?fedora} >= 16
      /bin/systemctl daemon-reload >/dev/null 2>&1 || :
    %else
      /sbin/chkconfig --add bcfg2-server
    %endif
  %endif
  fi
%endif

%preun
%if 0%{?fedora} >= 18
  %systemd_preun bcfg2.service
%else
  if [ $1 -eq 0 ]; then
      # Package removal, not upgrade
  %if 0%{?suse_version}
      %stop_on_removal bcfg2
  %else
    %if 0%{?fedora} >= 16
      /bin/systemctl --no-reload disable bcfg2.service > /dev/null 2>&1 || :
      /bin/systemctl stop bcfg2.service > /dev/null 2>&1 || :
    %else
      /sbin/service bcfg2 stop &>/dev/null || :
      /sbin/chkconfig --del bcfg2
    %endif
  %endif
  fi
%endif

%preun server
%if 0%{?fedora} >= 18
  %systemd_preun bcfg2-server.service
%else
  if [ $1 -eq 0 ]; then
      # Package removal, not upgrade
  %if 0%{?suse_version}
      %stop_on_removal bcfg2-server
      %stop_on_removal bcfg2-report-collector
  %else
    %if 0%{?fedora} >= 16
      /bin/systemctl --no-reload disable bcfg2-server.service > /dev/null 2>&1 || :
      /bin/systemctl stop bcfg2-server.service > /dev/null 2>&1 || :
    %else
      /sbin/service bcfg2-server stop &>/dev/null || :
      /sbin/chkconfig --del bcfg2-server
    %endif
  %endif
  fi
%endif

%postun
%if 0%{?fedora} >= 18
  %systemd_postun bcfg2.service
%else
  %if 0%{?fedora} >= 16
  /bin/systemctl daemon-reload >/dev/null 2>&1 || :
  %endif
  if [ $1 -ge 1 ] ; then
      # Package upgrade, not uninstall
  %if 0%{?suse_version}
      %insserv_cleanup
  %else
    %if 0%{?fedora} >= 16
      /bin/systemctl try-restart bcfg2.service >/dev/null 2>&1 || :
    %else
      /sbin/service bcfg2 condrestart &>/dev/null || :
    %endif
  %endif
  fi
%endif

%postun server
%if 0%{?fedora} >= 18
  %systemd_postun bcfg2-server.service
%else
  %if 0%{?fedora} >= 16
  /bin/systemctl daemon-reload >/dev/null 2>&1 || :
  %endif
  if [ $1 -ge 1 ] ; then
      # Package upgrade, not uninstall
  %if 0%{?fedora} >= 16
      /bin/systemctl try-restart bcfg2-server.service >/dev/null 2>&1 || :
  %else
      /sbin/service bcfg2-server condrestart &>/dev/null || :
  %endif
  fi
  %if 0%{?suse_version}
  if [ $1 -eq 0 ]; then
      # clean up on removal.
      %insserv_cleanup
  fi
  %endif
%endif

%if 0%{?fedora} || 0%{?rhel}
%triggerun -- bcfg2 < 1.2.1-1
/usr/bin/systemd-sysv-convert --save bcfg2 >/dev/null 2>&1 || :
/bin/systemctl --no-reload enable bcfg2.service >/dev/null 2>&1 || :
/sbin/chkconfig --del bcfg2 >/dev/null 2>&1 || :
/bin/systemctl try-restart bcfg2.service >/dev/null 2>&1 || :

%triggerun server -- bcfg2-server < 1.2.1-1
/usr/bin/systemd-sysv-convert --save bcfg2-server >/dev/null 2>&1 || :
/bin/systemctl --no-reload enable bcfg2-server.service >/dev/null 2>&1 || :
/sbin/chkconfig --del bcfg2-server >/dev/null 2>&1 || :
/bin/systemctl try-restart bcfg2-server.service >/dev/null 2>&1 || :
%endif


%files
%if 0%{?rhel} == 5 || 0%{?suse_version}
# Required for EL5 and OpenSUSE
%defattr(-,root,root,-)
%endif
%doc COPYRIGHT LICENSE README
%{_mandir}/man1/bcfg2.1*
%{_mandir}/man5/bcfg2.conf.5*
%ghost %attr(600,root,root) %config(noreplace,missingok) %{_sysconfdir}/bcfg2.cert
%ghost %attr(0600,root,root) %config(noreplace,missingok) %{_sysconfdir}/bcfg2.conf
%if 0%{?fedora} >= 16 || 0%{?rhel} >= 7
    %config(noreplace) %{_unitdir}/%{name}.service
%else
    %{_initrddir}/bcfg2
%endif
%if 0%{?fedora} || 0%{?rhel}
%config(noreplace) %{_sysconfdir}/sysconfig/bcfg2
%else
%config(noreplace) %{_sysconfdir}/default/bcfg2
%endif
%{_sysconfdir}/cron.daily/bcfg2
%{_sysconfdir}/cron.hourly/bcfg2
%{_sbindir}/bcfg2
%{_libexecdir}/bcfg2-cron
%dir %{_localstatedir}/cache/%{name}
%{python_sitelib}/Bcfg2*.egg-info
%dir %{python_sitelib}/Bcfg2
%{python_sitelib}/Bcfg2/__init__.py*
%{python_sitelib}/Bcfg2/Client
%{python_sitelib}/Bcfg2/Compat.py*
%{python_sitelib}/Bcfg2/Logger.py*
%{python_sitelib}/Bcfg2/Options
%{python_sitelib}/Bcfg2/Utils.py*
%{python_sitelib}/Bcfg2/version.py*
%if 0%{?suse_version}
%{_sbindir}/rcbcfg2
%config(noreplace) /var/adm/fillup-templates/sysconfig.bcfg2
%endif

%files server
%if 0%{?rhel} == 5 || 0%{?suse_version}
%defattr(-,root,root,-)
%endif
%ghost %attr(600,root,root) %config(noreplace) %{_sysconfdir}/bcfg2.key
%if 0%{?fedora} >= 16 || 0%{?rhel} >= 7
    %config(noreplace) %{_unitdir}/%{name}-server.service
%else
    %{_initrddir}/bcfg2-server
    %{_initrddir}/bcfg2-report-collector
%endif
%config(noreplace) %{_sysconfdir}/sysconfig/bcfg2-server
%{_sbindir}/bcfg2-*
%dir %{_localstatedir}/lib/%{name}
%{python_sitelib}/Bcfg2/DBSettings.py*
%{python_sitelib}/Bcfg2/Server
%{python_sitelib}/Bcfg2/Reporting
%{python_sitelib}/Bcfg2/manage.py*
<<<<<<< HEAD
%exclude %{python_sitelib}/Bcfg2/Server/CherrypyCore.py
=======
%exclude %{python_sitelib}/Bcfg2/Server/CherryPyCore.py*
>>>>>>> 24a261f8

%dir %{_datadir}/bcfg2
%{_datadir}/bcfg2/schemas
%{_datadir}/bcfg2/xsl-transforms
%if 0%{?suse_version}
%{_sbindir}/rcbcfg2-server
%config(noreplace) /var/adm/fillup-templates/sysconfig.bcfg2-server
%endif

%{_mandir}/man5/bcfg2-lint.conf.5*
%{_mandir}/man8/bcfg2*.8*

%doc tools/*

%if %{build_cherry_py}
%files server-cherrypy
%if 0%{?rhel} == 5 || 0%{?suse_version}
%defattr(-,root,root,-)
%endif
<<<<<<< HEAD
%{python_sitelib}/Bcfg2/Server/CherrypyCore.py
=======
%{python_sitelib}/Bcfg2/Server/CherryPyCore.py
%endif
>>>>>>> 24a261f8

# bcfg2-web package is disabled on EL5, which lacks Django
%if 0%{?rhel} != 5
%files web
%if 0%{?suse_version}
%defattr(-,root,root,-)
%endif
%{_datadir}/bcfg2/reports.wsgi
%{_datadir}/bcfg2/site_media
%config(noreplace) %{apache_conf}/conf.d/wsgi_bcfg2.conf
%endif

%files doc
%if 0%{?rhel} == 5 || 0%{?suse_version}
%defattr(-,root,root,-)
%endif
%doc build/sphinx/html/*

%files examples
%if 0%{?rhel} == 5 || 0%{?suse_version}
%defattr(-,root,root,-)
%endif
%doc examples/*


%changelog
* Sun Apr  6 2014 John Morris <john@zultron.com> - 1.3.4-1
- New upstream release

* Wed Feb 26 2014 John Morris <john@zultron.com> - 1.3.3-5
- EL7:  Re-add deps and re-enable %%check script; bz #1058427

* Sat Feb  1 2014 John Morris <john@zultron.com> - 1.3.3-4
- Disable bcfg2-web package on EL5; bz #1058427
- Disable %%check on EL7; missing EPEL deps
- BR: systemd to pick up _unitdir macro

* Mon Jan 27 2014 Sol Jerome <sol.jerome@gmail.com> - 1.3.3-4
- Fix BuildRequires for EPEL7's Django
- Remove unnecessary client-side lxml dependency
- Add Django dependency for bcfg2-web (the web package *does* require
  Django for the database)
- Fix OS detection for RHEL7 initscripts

* Sun Dec 15 2013 John Morris <john@zultron.com> - 1.3.3-3
- Remove unneeded Django dep in 'web' package, bz #1043229

* Sun Nov 24 2013 John Morris <john@zultron.com> - 1.3.3-2
- Fix CherryPyCore.py exclude glob to include compiled files
- Disable server-cherrypy package build to make Fedora buildsys happy

* Thu Nov 07 2013 Sol Jerome <sol.jerome@gmail.com> 1.3.3-1
- New upstream release

* Sun Aug 04 2013 John Morris <john@zultron.com> - 1.3.2-2
- Reconcile divergences with Fedora specfile, as requested by upstream
  (equally large changes made in Fedora version to reconcile with
  this file)
- Python macro cleanups
- Accommodations for OpenSUSE
- Macros for pre and rc releases
- %%check section
- Move BRs to top of file
- Rearrange lines to match Fedora
- Group: tag tweaks
- Startup/shutdown changes
- Separate examples package
- Remove %%{__install} macros; RH has backed away from those
- Add fedora systemd units, both f16 and f18 variants :P
  - Changes to %%post* scripts
- Rearrange %%files sections

* Wed Jul  3 2013 John Morris <john@zultron.com> - 1.3.2-1
- Update to new upstream version 1.3.2
- Move settings.py into server package (fixes bug reported on bcfg2-dev ML)
- Use init scripts from redhat/scripts directory
- Fix EL5/EL6 sphinx docs
- Require python-inotify instead of gamin-python; recommended by upstream
- Remove obsolete bcfg2-py27-auth.patch, accepted upstream
- Add %%check script
  - Hack test suite to use local copies of XMLSchema.xsd and xml.xsd
  - Many new BRs to support %%check script
  - Disable %%check script on EL5, where there is no python-mock package
- Cleanups to _pre/_rc macros
- Mark EL5 relics
- Other minor formatting

* Mon Apr 08 2013 Fabian Affolter <mail@fabian-affolter.ch> - 1.3.1-1
- Updated to new upstream version 1.3.1

* Mon Mar 18 2013 Fabian Affolter <mail@fabian-affolter.ch> - 1.3.0-1
- Updated to new upstream version 1.3.0

* Wed Feb 13 2013 Fedora Release Engineering <rel-eng@lists.fedoraproject.org> - 1.3.0-0.2.pre2
- Rebuilt for https://fedoraproject.org/wiki/Fedora_19_Mass_Rebuild

* Wed Oct 31 2012 Fabian Affolter <mail@fabian-affolter.ch> - 1.3.0-0.1.pre2
- Updated to new upstream version 1.3.0 pre2

* Wed Oct 17 2012 Chris St. Pierre <chris.a.st.pierre@gmail.com> 1.3.0-0.2pre1
- Split bcfg2-selinux into its own specfile

* Fri Sep 14 2012 Chris St. Pierre <chris.a.st.pierre@gmail.com> 1.3.0-0.1pre1
- Added -selinux subpackage

* Mon Aug 27 2012 Václav Pavlín <vpavlin@redhat.com> - 1.2.3-3
- Scriptlets replaced with new systemd macros (#850043)

* Wed Aug 15 2012 Chris St. Pierre <chris.a.st.pierre@gmail.com> 1.2.3-0.1
- Added tools/ as doc for bcfg2-server subpackage

* Wed Jul 18 2012 Fedora Release Engineering <rel-eng@lists.fedoraproject.org> - 1.2.3-2
- Rebuilt for https://fedoraproject.org/wiki/Fedora_18_Mass_Rebuild

* Sat Jul 07 2012 Fabian Affolter <mail@fabian-affolter.ch> - 1.2.3-1
- Fix CVE-2012-3366
- Updated to new upstream version 1.2.3

* Tue May 01 2012 Fabian Affolter <mail@fabian-affolter.ch> - 1.2.2-2
- python-nose is needed by bcfg2-test

* Fri Apr 06 2012 Fabian Affolter <mail@fabian-affolter.ch> - 1.2.2-1
- Updated to new upstream version 1.2.2

* Sun Feb 26 2012 Fabian Affolter <mail@fabian-affolter.ch> - 1.2.1-2
- Fixed systemd files

* Sat Feb 18 2012 Christopher 'm4z' Holm <686f6c6d@googlemail.com> 1.2.1
- Added Fedora and Mandriva compatibilty (for Open Build Service).
- Added missing dependency redhat-lsb.

* Tue Feb 14 2012 Christopher 'm4z' Holm <686f6c6d@googlemail.com> 1.2.1
- Added openSUSE compatibility.
- Various changes to satisfy rpmlint.

* Tue Feb 07 2012 Fabian Affolter <mail@fabian-affolter.ch> - 1.2.1-1
- Added examples package
- Updated to new upstream version 1.2.1

* Mon Jan 02 2012 Fabian Affolter <mail@fabian-affolter.ch> - 1.2.0-6
- Added support for systemd
- Example subpackage

* Wed Sep 07 2011 Fabian Affolter <mail@fabian-affolter.ch> - 1.2.0-5
- Updated to new upstreadm version 1.2.0

* Wed Sep 07 2011 Fabian Affolter <mail@fabian-affolter.ch> - 1.2.0-4.1.rc1
- Updated to new upstreadm version 1.2.0rc1

* Wed Jun 22 2011 Fabian Affolter <mail@fabian-affolter.ch> - 1.2.0-3.1.pre3
- Updated to new upstreadm version 1.2.0pre3

* Wed May 04 2011 Fabian Affolter <mail@fabian-affolter.ch> - 1.2.0-2.1.pre2
- Added bcfg2-lint stuff
- Pooled file section entries to reduce future maintainance
- Removed Patch

* Wed May 04 2011 Fabian Affolter <mail@fabian-affolter.ch> - 1.2.0-1.1.pre2
- Updated to new upstream version 1.2.0pre2

* Sun Mar 20 2011 Fabian Affolter <mail@fabian-affolter.ch> - 1.2.0-1.1.pre1
- Added doc subpackage
- Updated to new upstream version 1.2.0pre1

* Mon Feb 07 2011 Fedora Release Engineering <rel-eng@lists.fedoraproject.org> - 1.1.1-2.1
- Rebuilt for https://fedoraproject.org/wiki/Fedora_15_Mass_Rebuild

* Thu Jan 27 2011 Chris St. Pierre <chris.a.st.pierre@gmail.com> 1.2.0pre1-0.0
- Added -doc sub-package

* Thu Nov 18 2010 Fabian Affolter <mail@fabian-affolter.ch> - 1.1.1-2
- Added new man page
- Updated doc section (ChangeLog is gone)

* Thu Nov 18 2010 Fabian Affolter <mail@fabian-affolter.ch> - 1.1.1-1
- Updated to new upstream version 1.1.1

* Fri Nov  5 2010 Jeffrey C. Ollie <jeff@ocjtech.us> - 1.1.0-3
- Add patch from Gordon Messmer to fix authentication on F14+ (Python 2.7)

* Mon Sep 27 2010 Jeffrey C. Ollie <jeff@ocjtech.us> - 1.1.0-2
- Update to final version

* Wed Sep 15 2010 Jeffrey C. Ollie <jeff@ocjtech.us> - 1.1.0-1.3.rc5
- Update to 1.1.0rc5:

* Tue Aug 31 2010 Jeffrey C. Ollie <jeff@ocjtech.us> - 1.1.0-1.2.rc4
- Add new YUMng driver

* Wed Jul 21 2010 David Malcolm <dmalcolm@redhat.com> - 1.1.0-1.1.rc4.1
- Rebuilt for https://fedoraproject.org/wiki/Features/Python_2.7/MassRebuild

* Tue Jul 20 2010 Fabian Affolter <mail@fabian-affolter.ch> - 1.1.0-1.1.rc4
- Added patch to fix indention

* Tue Jul 20 2010 Fabian Affolter <mail@fabian-affolter.ch> - 1.1.0-0.1.rc4
- Updated to new upstream release candidate RC4

* Mon Jun 21 2010 Fabian Affolter <fabian@bernewireless.net> - 1.1.0rc3-0.1
- Changed source0 in order that it works with spectool

* Sat Jun 19 2010 Fabian Affolter <mail@fabian-affolter.ch> - 1.1.0-0.1.rc3
- Updated to new upstream release candidate RC3

* Sun May 02 2010 Fabian Affolter <mail@fabian-affolter.ch> - 1.1.0-0.2.rc1
- Changed define to global
- Added graphviz for the server package

* Wed Apr 28 2010 Jeffrey C. Ollie <jeff@ocjtech.us> - 1.1.0-0.1.rc1
- Update to 1.1.0rc1

* Tue Apr 13 2010 Jeffrey C. Ollie <jeff@ocjtech.us> - 1.0.1-1
- Update to final version

* Fri Nov  6 2009 Jeffrey C. Ollie <jeff@ocjtech.us> - 1.0.0-2
- Fixup the bcfg2-server init script

* Fri Nov  6 2009 Jeffrey C. Ollie <jeff@ocjtech.us> - 1.0.0-1
- Update to 1.0.0 final

* Wed Nov  4 2009 Jeffrey C. Ollie <jeff@ocjtech.us> - 1.0.0-0.5.rc2
- Only require python-ssl on EPEL

* Sat Oct 31 2009 Jeffrey C. Ollie <jeff@ocjtech.us> - 1.0.0-0.4.rc2
- Update to 1.0.0rc2

* Mon Oct 26 2009 Jeffrey C. Ollie <jeff@ocjtech.us> - 1.0.0-0.3.rc1
- Update to 1.0rc1

* Fri Oct 16 2009 Jeffrey C. Ollie <jeff@ocjtech.us> - 1.0-0.2.pre5
- Add python-ssl requirement

* Tue Aug 11 2009 Jeffrey C. Ollie <jeff@ocjtech.us> - 1.0-0.1.pre5
- Update to 1.0pre5

* Fri Jul 24 2009 Fedora Release Engineering <rel-eng@lists.fedoraproject.org> - 0.9.6-4
- Rebuilt for https://fedoraproject.org/wiki/Fedora_12_Mass_Rebuild

* Mon Feb 23 2009 Fedora Release Engineering <rel-eng@lists.fedoraproject.org> - 0.9.6-3
- Rebuilt for https://fedoraproject.org/wiki/Fedora_11_Mass_Rebuild

* Sat Nov 29 2008 Ignacio Vazquez-Abrams <ivazqueznet+rpm@gmail.com> - 0.9.6-2
- Rebuild for Python 2.6

* Tue Nov 18 2008 Jeffrey C. Ollie <jeff@ocjtech.us> - 0.9.6-1
- Update to 0.9.6 final.

* Tue Oct 14 2008 Jeffrey C. Ollie <jeff@ocjtech.us> - 0.9.6-0.8.pre3
- Update to 0.9.6pre3

* Sat Aug  9 2008 Jeffrey C. Ollie <jeff@ocjtech.us> - 0.9.6-0.2.pre2
- Update to 0.9.6pre2

* Wed May 28 2008 Jeffrey C. Ollie <jeff@ocjtech.us> - 0.9.6-0.1.pre1
- Update to 0.9.6pre1

* Fri Feb 15 2008 Jeffrey C. Ollie <jeff@ocjtech.us> - 0.9.5.7-1
- Update to 0.9.5.7.

* Fri Feb 15 2008 Jeffrey C. Ollie <jeff@ocjtech.us> - 0.9.5.7-1
- Update to 0.9.5.7.

* Fri Jan 11 2008 Jeffrey C. Ollie <jeff@ocjtech.us> - 0.9.5.5-1
- Update to 0.9.5.5
- More egg-info entries.

* Wed Jan  9 2008 Jeffrey C. Ollie <jeff@ocjtech.us> - 0.9.5.4-1
- Update to 0.9.5.4.

* Tue Jan  8 2008 Jeffrey C. Ollie <jeff@ocjtech.us> - 0.9.5.3-1
- Update to 0.9.5.3
- Package egg-info files.

* Mon Nov 12 2007 Jeffrey C. Ollie <jeff@ocjtech.us> - 0.9.5.2-1
- Update to 0.9.5.2

* Mon Nov 12 2007 Jeffrey C. Ollie <jeff@ocjtech.us> - 0.9.5-2
- Fix oops.

* Mon Nov 12 2007 Jeffrey C. Ollie <jeff@ocjtech.us> - 0.9.5-1
- Update to 0.9.5 final.

* Mon Nov 05 2007 Jeffrey C. Ollie <jeff@ocjtech.us> - 0.9.5-0.5.pre7
- Commit new patches to CVS.

* Mon Nov 05 2007 Jeffrey C. Ollie <jeff@ocjtech.us> - 0.9.5-0.4.pre7
- Update to 0.9.5pre7

* Wed Jun 27 2007 Jeffrey C. Ollie <jeff@ocjtech.us> - 0.9.4-4
- Oops, apply right patch

* Wed Jun 27 2007 Jeffrey C. Ollie <jeff@ocjtech.us> - 0.9.4-3
- Add patch to fix YUMng problem

* Mon Jun 25 2007 Jeffrey C. Ollie <jeff@ocjtech.us> - 0.9.4-2
- Bump revision and rebuild

* Mon Jun 25 2007 Jeffrey C. Ollie <jeff@ocjtech.us> - 0.9.4-1
- Update to 0.9.4 final

* Thu Jun 21 2007 Jeffrey C. Ollie <jeff@ocjtech.us> - 0.9.4-0.1.pre4
- Update to 0.9.4pre4

* Thu Jun 14 2007 Jeffrey C. Ollie <jeff@ocjtech.us> - 0.9.4-0.1.pre3
- Update to 0.9.4pre3

* Tue Jun 12 2007 Jeffrey C. Ollie <jeff@ocjtech.us> - 0.9.4-0.1.pre2
- Update to 0.9.4pre2

* Tue May 22 2007 Jeffrey C. Ollie <jeff@ocjtech.us> - 0.9.3-2
- Drop requires on pyOpenSSL
- Add requires on redhat-lsb
- (Fixes #240871)

* Mon Apr 30 2007 Jeffrey C. Ollie <jeff@ocjtech.us> - 0.9.3-1
- Update to 0.9.3

* Tue Mar 20 2007 Jeffrey C. Ollie <jeff@ocjtech.us> - 0.9.2-4
- Server needs pyOpenSSL

* Wed Feb 28 2007 Jeffrey C. Ollie <jeff@ocjtech.us> - 0.9.2-3
- Don't forget %%dir

* Wed Feb 28 2007 Jeffrey C. Ollie <jeff@ocjtech.us> - 0.9.2-2
- Fix #230478

* Mon Feb 19 2007 Jeffrey C. Ollie <jeff@ocjtech.us> - 0.9.2-1
- Update to 0.9.2

* Thu Feb  8 2007 Jeffrey C. Ollie <jeff@ocjtech.us> - 0.9.1-1.d
- Update to 0.9.1d

* Fri Feb 2 2007 Mike Brady <mike.brady@devnull.net.nz> 0.9.1
- Removed use of _libdir due to Red Hat x86_64 issue.

* Tue Jan  9 2007 Jeffrey C. Ollie <jeff@ocjtech.us> - 0.8.7.3-2
- Merge client back into base package.

* Wed Dec 27 2006 Jeffrey C. Ollie <jeff@ocjtech.us> - 0.8.7.3-1
- Update to 0.8.7.3

* Fri Dec 22 2006 Jeffrey C. Ollie <jeff@ocjtech.us> - 0.8.7.1-5
- Server needs client library files too so put them in main package

* Wed Dec 20 2006 Jeffrey C. Ollie <jeff@ocjtech.us> - 0.8.7.1-4
- Yes, actually we need to require openssl

* Wed Dec 20 2006 Jeffrey C. Ollie <jeff@ocjtech.us> - 0.8.7.1-3
- Don't generate SSL cert in post script, it only needs to be done on
  the server and is handled by the bcfg2-admin tool.
- Move the /etc/bcfg2.key file to the server package
- Don't install a sample copy of the config file, just ghost it
- Require gamin-python for the server package
- Don't require openssl
- Make the client a separate package so you don't have to have the
  client if you don't want it

* Wed Dec 20 2006 Jeffrey C. Ollie <jeff@ocjtech.us> - 0.8.7.1-2
- Add more documentation

* Mon Dec 18 2006 Jeffrey C. Ollie <jeff@ocjtech.us> - 0.8.7.1-1
- First version for Fedora Extras

* Fri Sep 15 2006 Narayan Desai <desai@mcs.anl.gov> - 0.8.4-1
- Initial log<|MERGE_RESOLUTION|>--- conflicted
+++ resolved
@@ -31,13 +31,8 @@
 
 
 Name:             bcfg2
-<<<<<<< HEAD
 Version:          1.4.0
 Release:          0.1.%{?_nightly:nightly.%{_date}}%{?_pre_rc}%{?dist}
-=======
-Version:          1.3.4
-Release:          1%{?_pre_rc}%{?dist}
->>>>>>> 24a261f8
 Summary:          A configuration management system
 
 %if 0%{?suse_version}
@@ -315,11 +310,8 @@
 %else
 Requires:         Django >= 1.2
 Requires:         Django-south >= 0.7
-<<<<<<< HEAD
-=======
 %endif
 Requires:         bcfg2-server
->>>>>>> 24a261f8
 %endif
 %if "%{_vendor}" == "redhat"
 Requires:         mod_wsgi
@@ -753,11 +745,7 @@
 %{python_sitelib}/Bcfg2/Server
 %{python_sitelib}/Bcfg2/Reporting
 %{python_sitelib}/Bcfg2/manage.py*
-<<<<<<< HEAD
-%exclude %{python_sitelib}/Bcfg2/Server/CherrypyCore.py
-=======
 %exclude %{python_sitelib}/Bcfg2/Server/CherryPyCore.py*
->>>>>>> 24a261f8
 
 %dir %{_datadir}/bcfg2
 %{_datadir}/bcfg2/schemas
@@ -777,12 +765,8 @@
 %if 0%{?rhel} == 5 || 0%{?suse_version}
 %defattr(-,root,root,-)
 %endif
-<<<<<<< HEAD
-%{python_sitelib}/Bcfg2/Server/CherrypyCore.py
-=======
 %{python_sitelib}/Bcfg2/Server/CherryPyCore.py
 %endif
->>>>>>> 24a261f8
 
 # bcfg2-web package is disabled on EL5, which lacks Django
 %if 0%{?rhel} != 5
