"""This provides Bcfg2 support for Alpine Linux APK packages."""

import Bcfg2.Client.Tools


class APK(Bcfg2.Client.Tools.PkgTool):
    """Support for Apk packages."""
    name = 'APK'
    __execs__ = ["/sbin/apk"]
    __handles__ = [('Package', 'apk')]
    __req__ = {'Package': ['name', 'version']}
    pkgtype = 'apk'
    pkgtool = ("/sbin/apk add %s", ("%s", ["name"]))

    def RefreshPackages(self):
        """Refresh memory hashes of packages."""
        names = self.cmd.run("/sbin/apk info").stdout.splitlines()
        nameversions = self.cmd.run("/sbin/apk info -v").stdout.splitlines()
        for pkg in zip(names, nameversions):
            pkgname = pkg[0]
            version = pkg[1][len(pkgname) + 1:]
            self.logger.debug(" pkgname: %s" % pkgname)
            self.logger.debug(" version: %s" % version)
            self.installed[pkgname] = version

    def VerifyPackage(self, entry, _):
        """Verify Package status for entry."""
        if 'version' not in entry.attrib:
            self.logger.info("Cannot verify unversioned package %s" %
                             entry.attrib['name'])
            return False

        if entry.attrib['name'] in self.installed:
            if entry.attrib['version'] in \
                    ['auto', self.installed[entry.attrib['name']]]:
<<<<<<< HEAD
                #FIXME: Does APK have any sort of verification mechanism?
=======
                # if (not self.setup['quick'] and
                #     entry.get('verify', 'true') == 'true'):
                # FIXME: Does APK have any sort of verification mechanism?
>>>>>>> c3edef5b
                return True
            else:
                self.logger.info(" pkg %s at version %s, not %s" %
                                 (entry.attrib['name'],
                                  self.installed[entry.attrib['name']],
                                  entry.attrib['version']))
                entry.set('current_version', self.installed[entry.get('name')])
                return False
        entry.set('current_exists', 'false')
        return False

    def Remove(self, packages):
        """Remove extra packages."""
        names = [pkg.get('name') for pkg in packages]
        self.logger.info("Removing packages: %s" % " ".join(names))
        self.cmd.run("/sbin/apk del %s" % " ".join(names))
        self.RefreshPackages()
        self.extra = self.FindExtra()<|MERGE_RESOLUTION|>--- conflicted
+++ resolved
@@ -33,13 +33,7 @@
         if entry.attrib['name'] in self.installed:
             if entry.attrib['version'] in \
                     ['auto', self.installed[entry.attrib['name']]]:
-<<<<<<< HEAD
-                #FIXME: Does APK have any sort of verification mechanism?
-=======
-                # if (not self.setup['quick'] and
-                #     entry.get('verify', 'true') == 'true'):
                 # FIXME: Does APK have any sort of verification mechanism?
->>>>>>> c3edef5b
                 return True
             else:
                 self.logger.info(" pkg %s at version %s, not %s" %
