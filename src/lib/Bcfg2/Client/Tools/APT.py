"""This is the Bcfg2 support for apt-get."""

import os
import sys

import apt.cache

<<<<<<< HEAD
import Bcfg2.Options
=======
>>>>>>> ee11ee47
import Bcfg2.Client.Tools


class APT(Bcfg2.Client.Tools.Tool):
    """The Debian toolset implements package and service operations
    and inherits the rest from Tools.Tool."""

    options = Bcfg2.Client.Tools.Tool.options + [
        Bcfg2.Options.PathOption(
            cf=('APT', 'install_path'),
            default='/usr', dest='apt_install_path',
            help='Apt tools install path'),
        Bcfg2.Options.PathOption(
            cf=('APT', 'var_path'), default='/var', dest='apt_var_path',
            help='Apt tools var path'),
        Bcfg2.Options.PathOption(
            cf=('APT', 'etc_path'), default='/etc', dest='apt_etc_path',
            help='System etc path')]

    __execs__ = []
    __handles__ = [('Package', 'deb'), ('Path', 'ignore')]
    __req__ = {'Package': ['name', 'version'], 'Path': ['type']}

    def __init__(self, config):
        Bcfg2.Client.Tools.Tool.__init__(self, config)

        self.debsums = '%s/bin/debsums' % Bcfg2.Options.setup.apt_install_path
        self.aptget = '%s/bin/apt-get' % Bcfg2.Options.setup.apt_install_path
        self.dpkg = '%s/bin/dpkg' % Bcfg2.Options.setup.apt_install_path
        self.__execs__ = [self.debsums, self.aptget, self.dpkg]

        path_entries = os.environ['PATH'].split(':')
        for reqdir in ['/sbin', '/usr/sbin']:
            if reqdir not in path_entries:
                os.environ['PATH'] = os.environ['PATH'] + ':' + reqdir
        self.pkgcmd = '%s ' % self.aptget + \
                      '-o DPkg::Options::=--force-confold ' + \
                      '-o DPkg::Options::=--force-confmiss ' + \
                      '--reinstall ' + \
                      '--force-yes '
        if not Bcfg2.Options.setup.debug:
            self.pkgcmd += '-q=2 '
        self.pkgcmd += '-y install %s'
        self.ignores = [entry.get('name') for struct in config
                        for entry in struct
                        if entry.tag == 'Path' and
                        entry.get('type') == 'ignore']
        self.__important__ = self.__important__ + [
<<<<<<< HEAD
            "%s/cache/debconf/config.dat" % Bcfg2.Options.setup.apt_var_path,
            "%s/cache/debconf/templates.dat" %
            Bcfg2.Options.setup.apt_var_path,
            '/etc/passwd', '/etc/group',
            '%s/apt/apt.conf' % Bcfg2.Options.setup.apt_etc_path,
            '%s/dpkg/dpkg.cfg' % Bcfg2.Options.setup.apt_etc_path] + \
            [entry.get('name') for struct in config
             for entry in struct
             if (entry.tag == 'Path' and
                 entry.get('name').startswith(
                     '%s/apt/sources.list' %
                     Bcfg2.Options.setup.apt_etc_path))]
=======
            "%s/cache/debconf/config.dat" % self.var_path,
            "%s/cache/debconf/templates.dat" % self.var_path,
            '/etc/passwd', '/etc/group',
            '%s/apt/apt.conf' % self.etc_path,
            '%s/dpkg/dpkg.cfg' % self.etc_path] + \
            [entry.get('name') for struct in config for entry in struct
             if (entry.tag == 'Path' and
                 entry.get('name').startswith(
                     '%s/apt/sources.list' % self.etc_path))]
>>>>>>> ee11ee47
        self.nonexistent = [entry.get('name') for struct in config
                            for entry in struct
                            if (entry.tag == 'Path' and
                                entry.get('type') == 'nonexistent')]
        os.environ["DEBIAN_FRONTEND"] = 'noninteractive'
        self.actions = {}
        if Bcfg2.Options.setup.kevlar and not Bcfg2.Options.setup.dry_run:
            self.cmd.run("%s --force-confold --configure --pending" %
                         self.dpkg)
            self.cmd.run("%s clean" % self.aptget)
            try:
                self.pkg_cache = apt.cache.Cache()
            except SystemError:
                err = sys.exc_info()[1]
                self.logger.info("Failed to initialize APT cache: %s" % err)
                raise Bcfg2.Client.Tools.ToolInstantiationError
            try:
                self.pkg_cache.update()
            except apt.cache.FetchFailedException:
                err = sys.exc_info()[1]
                self.logger.info("Failed to update APT cache: %s" % err)
        self.pkg_cache = apt.cache.Cache()

    def FindExtra(self):
        """Find extra packages."""
        packages = [entry.get('name') for entry in self.getSupportedEntries()]
        extras = [(p.name, p.installed.version) for p in self.pkg_cache
                  if p.is_installed and p.name not in packages]
        return [Bcfg2.Client.XML.Element('Package', name=name, type='deb',
                                         current_version=version)
                for (name, version) in extras]

    def VerifyDebsums(self, entry, modlist):
        """Verify the package contents with debsum information."""
        output = \
            self.cmd.run("%s -as %s" %
                         (self.debsums, entry.get('name'))).stderr.splitlines()
        if len(output) == 1 and "no md5sums for" in output[0]:
            self.logger.info("Package %s has no md5sums. Cannot verify" %
                             entry.get('name'))
            entry.set('qtext',
                      "Reinstall Package %s-%s to setup md5sums? (y/N) " %
                      (entry.get('name'), entry.get('version')))
            return False
        files = []
        for item in output:
            if "checksum mismatch" in item:
                files.append(item.split()[-1])
            elif "changed file" in item:
                files.append(item.split()[3])
            elif "can't open" in item:
                if item.split()[5] not in self.nonexistent:
                    files.append(item.split()[5])
            elif "missing file" in item and \
                 item.split()[3] in self.nonexistent:
                # these files should not exist
                continue
            elif "is not installed" in item or "missing file" in item:
                self.logger.error("Package %s is not fully installed"
                                  % entry.get('name'))
            else:
                self.logger.error("Got Unsupported pattern %s from debsums"
                                  % item)
                files.append(item)
        files = list(set(files) - set(self.ignores))
        # We check if there is file in the checksum to do
        if files:
            # if files are found there we try to be sure our modlist is sane
            # with erroneous symlinks
            modlist = [os.path.realpath(filename) for filename in modlist]
            bad = [filename for filename in files if filename not in modlist]
            if bad:
                self.logger.debug("It is suggested that you either manage "
                                  "these files, revert the changes, or "
                                  "ignore false failures:")
                self.logger.info("Package %s failed validation. Bad files are:"
                                 % entry.get('name'))
                self.logger.info(bad)
                entry.set(
                    'qtext',
                    "Reinstall Package %s-%s to fix failing files? (y/N) "
                    % (entry.get('name'), entry.get('version')))
                return False
        return True

    def VerifyPackage(self, entry, modlist, checksums=True):
        """Verify package for entry."""
        if 'version' not in entry.attrib:
            self.logger.info("Cannot verify unversioned package %s" %
                             (entry.attrib['name']))
            return False
        pkgname = entry.get('name')
        if pkgname not in self.pkg_cache or \
           not self.pkg_cache[pkgname].is_installed:
            self.logger.info("Package %s not installed" % (entry.get('name')))
            entry.set('current_exists', 'false')
            return False

        pkg = self.pkg_cache[pkgname]
        installed_version = pkg.installed.version
        if entry.get('version') == 'auto':
            if pkg.is_upgradable:
                desired_version = pkg.candidate.version
            else:
                desired_version = installed_version
        elif entry.get('version') == 'any':
            desired_version = installed_version
        else:
            desired_version = entry.get('version')
        if desired_version != installed_version:
            entry.set('current_version', installed_version)
            entry.set('qtext', "Modify Package %s (%s -> %s)? (y/N) " %
                      (entry.get('name'), entry.get('current_version'),
                       desired_version))
            return False
        else:
            # version matches
            if not Bcfg2.Options.setup.quick \
               and entry.get('verify', 'true') == 'true' \
               and checksums:
                pkgsums = self.VerifyDebsums(entry, modlist)
                return pkgsums
            return True

    def Remove(self, packages):
        """Deal with extra configuration detected."""
        pkgnames = " ".join([pkg.get('name') for pkg in packages])
        self.pkg_cache = apt.cache.Cache()
        if len(packages) > 0:
            self.logger.info('Removing packages:')
            self.logger.info(pkgnames)
            for pkg in pkgnames.split(" "):
                self.pkg_cache[pkg].mark_delete(purge=True)
            self.pkg_cache.commit()
            self.pkg_cache = apt.cache.Cache()
            self.modified += packages
            self.extra = self.FindExtra()

    def Install(self, packages):
        # it looks like you can't install arbitrary versions of software
        # out of the pkg cache, we will still need to call apt-get
        ipkgs = []
        bad_pkgs = []
        for pkg in packages:
            pkgname = pkg.get('name')
            if pkgname not in self.pkg_cache:
                self.logger.error("APT has no information about package %s"
                                  % pkgname)
                continue
            if pkg.get('version') in ['auto', 'any']:
                try:
                    ipkgs.append("%s=%s" % (
                        pkgname,
                        self.pkg_cache[pkgname].candidate.version))
                except AttributeError:
                    self.logger.error("Failed to find %s in apt package "
                                      "cache" % pkgname)
                continue
            avail_vers = self.pkg_cache[pkgname].versions.keys()
            if pkg.get('version') in avail_vers:
                ipkgs.append("%s=%s" % (pkgname, pkg.get('version')))
                continue
            else:
                self.logger.error("Package %s: desired version %s not in %s"
                                  % (pkgname, pkg.get('version'), avail_vers))
            bad_pkgs.append(pkgname)
        if bad_pkgs:
            self.logger.error("Cannot find correct versions of packages:")
            self.logger.error(bad_pkgs)
        if not ipkgs:
            return
        if not self.cmd.run(self.pkgcmd % (" ".join(ipkgs))):
            self.logger.error("APT command failed")
        self.pkg_cache = apt.cache.Cache()
        self.extra = self.FindExtra()
        states = dict()
        for package in packages:
            states[package] = self.VerifyPackage(package, [], checksums=False)
            if states[package]:
                self.modified.append(package)
        return states

    def VerifyPath(self, entry, _):  # pylint: disable=W0613
        """Do nothing here since we only verify Path type=ignore."""
        return True<|MERGE_RESOLUTION|>--- conflicted
+++ resolved
@@ -5,10 +5,7 @@
 
 import apt.cache
 
-<<<<<<< HEAD
 import Bcfg2.Options
-=======
->>>>>>> ee11ee47
 import Bcfg2.Client.Tools
 
 
@@ -57,7 +54,6 @@
                         if entry.tag == 'Path' and
                         entry.get('type') == 'ignore']
         self.__important__ = self.__important__ + [
-<<<<<<< HEAD
             "%s/cache/debconf/config.dat" % Bcfg2.Options.setup.apt_var_path,
             "%s/cache/debconf/templates.dat" %
             Bcfg2.Options.setup.apt_var_path,
@@ -70,17 +66,6 @@
                  entry.get('name').startswith(
                      '%s/apt/sources.list' %
                      Bcfg2.Options.setup.apt_etc_path))]
-=======
-            "%s/cache/debconf/config.dat" % self.var_path,
-            "%s/cache/debconf/templates.dat" % self.var_path,
-            '/etc/passwd', '/etc/group',
-            '%s/apt/apt.conf' % self.etc_path,
-            '%s/dpkg/dpkg.cfg' % self.etc_path] + \
-            [entry.get('name') for struct in config for entry in struct
-             if (entry.tag == 'Path' and
-                 entry.get('name').startswith(
-                     '%s/apt/sources.list' % self.etc_path))]
->>>>>>> ee11ee47
         self.nonexistent = [entry.get('name') for struct in config
                             for entry in struct
                             if (entry.tag == 'Path' and
