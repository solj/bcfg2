--- conflicted
+++ resolved
@@ -1,12 +1,7 @@
 """Action driver"""
 
 import Bcfg2.Client.Tools
-<<<<<<< HEAD
 from Bcfg2.Utils import safe_input
-from Bcfg2.Client import matches_white_list, passes_black_list
-=======
-from Bcfg2.Compat import input  # pylint: disable=W0622
->>>>>>> f6b3d6dc
 
 
 class Action(Bcfg2.Client.Tools.Tool):
@@ -15,26 +10,6 @@
     __handles__ = [('Action', None)]
     __req__ = {'Action': ['name', 'timing', 'when', 'command', 'status']}
 
-<<<<<<< HEAD
-    def _action_allowed(self, action):
-        """ Return true if the given action is allowed to be run by
-        the whitelist or blacklist """
-        if (Bcfg2.Options.setup.decision == 'whitelist' and
-                not matches_white_list(action,
-                                       Bcfg2.Options.setup.decision_list)):
-            self.logger.info("In whitelist mode: suppressing Action: %s" %
-                             action.get('name'))
-            return False
-        if (Bcfg2.Options.setup.decision == 'blacklist' and
-                not passes_black_list(action,
-                                      Bcfg2.Options.setup.decision_list)):
-            self.logger.info("In blacklist mode: suppressing Action: %s" %
-                             action.get('name'))
-            return False
-        return True
-
-=======
->>>>>>> f6b3d6dc
     def RunAction(self, entry):
         """This method handles command execution and status return."""
         shell = False
@@ -80,14 +55,7 @@
 
     def BundleUpdated(self, bundle):
         """Run postinstalls when bundles have been updated."""
-<<<<<<< HEAD
         states = dict()
-=======
-        for postinst in bundle.findall("PostInstall"):
-            if not self._install_allowed(postinst):
-                continue
-            self.cmd.run(postinst.get('name'))
->>>>>>> f6b3d6dc
         for action in bundle.findall("Action"):
             if action.get('timing') in ['post', 'both']:
                 if not self._install_allowed(action):
@@ -99,15 +67,9 @@
         """Run Actions when bundles have not been updated."""
         states = dict()
         for action in bundle.findall("Action"):
-<<<<<<< HEAD
             if (action.get('timing') in ['post', 'both'] and
                     action.get('when') != 'modified'):
-                if not self._action_allowed(action):
-=======
-            if action.get('timing') in ['post', 'both'] and \
-               action.get('when') != 'modified':
                 if not self._install_allowed(action):
->>>>>>> f6b3d6dc
                     continue
                 states[action] = self.RunAction(action)
         return states