"""FreeBSD Init Support for Bcfg2."""

import os
import re
import Bcfg2.Options
import Bcfg2.Client.Tools


class FreeBSDInit(Bcfg2.Client.Tools.SvcTool):
    """FreeBSD service support for Bcfg2."""
    name = 'FreeBSDInit'
    __execs__ = ['/usr/sbin/service', '/usr/sbin/sysrc']
    __handles__ = [('Service', 'freebsd')]
    __req__ = {'Service': ['name', 'status']}
    rcvar_re = re.compile(r'^(?P<var>[a-z_]+_enable)="[A-Z]+"$')

<<<<<<< HEAD
    def get_svc_command(self, service, action):
        return '/usr/sbin/service %s %s' % (service.get('name'), action)
=======
    def __init__(self, logger, cfg, setup):
        Bcfg2.Client.Tools.SvcTool.__init__(self, logger, cfg, setup)
        if os.uname()[0] != 'FreeBSD':
            raise Bcfg2.Client.Tools.ToolInstantiationError
>>>>>>> ee11ee47

    def verify_bootstatus(self, entry, bootstatus):
        """Verify bootstatus for entry."""
        cmd = self.get_svc_command(entry, 'enabled')
        current_bootstatus = bool(self.cmd.run(cmd))

        if bootstatus == 'off':
            if current_bootstatus:
                entry.set('current_bootstatus', 'on')
                return False
            return True
        elif not current_bootstatus:
            entry.set('current_bootstatus', 'off')
            return False
        return True

    def check_service(self, entry):
        # use 'onestatus' to enable status reporting for disabled services
        cmd = self.get_svc_command(entry, 'onestatus')
        return bool(self.cmd.run(cmd))

    def stop_service(self, service):
        # use 'onestop' to enable stopping of disabled services
        self.logger.debug('Stopping service %s' % service.get('name'))
        return self.cmd.run(self.get_svc_command(service, 'onestop'))


    def VerifyService(self, entry, _):
        """Verify Service status for entry."""
        entry.set('target_status', entry.get('status'))  # for reporting
        bootstatus = self.get_bootstatus(entry)
        if bootstatus is None:
            return True
        current_bootstatus = self.verify_bootstatus(entry, bootstatus)

        if entry.get('status') == 'ignore':
            # 'ignore' should verify
            current_svcstatus = True
            svcstatus = True
        else:
            svcstatus = self.check_service(entry)
            if entry.get('status') == 'on':
                if svcstatus:
                    current_svcstatus = True
                else:
                    current_svcstatus = False
            elif entry.get('status') == 'off':
                if svcstatus:
                    current_svcstatus = False
                else:
                    current_svcstatus = True

        if svcstatus:
            entry.set('current_status', 'on')
        else:
            entry.set('current_status', 'off')

        return current_bootstatus and current_svcstatus

    def InstallService(self, entry):
        """Install Service entry."""
        self.logger.info("Installing Service %s" % (entry.get('name')))
        bootstatus = self.get_bootstatus(entry)

        # check if service exists
        all_services_cmd = '/usr/sbin/service -l'
        all_services = self.cmd.run(all_services_cmd).stdout.splitlines()
        if entry.get('name') not in all_services:
            self.logger.debug("Service %s does not exist" % entry.get('name'))
            return False

        # get rcvar for service
        vars = set()
        rcvar_cmd = self.get_svc_command(entry, 'rcvar')
        for line in self.cmd.run(rcvar_cmd).stdout.splitlines():
            match = self.rcvar_re.match(line)
            if match:
                vars.add(match.group('var'))

        if bootstatus is not None:
            bootcmdrv = True
            sysrcstatus = None
            if bootstatus == 'on':
                sysrcstatus = 'YES'
            elif bootstatus == 'off':
                sysrcstatus = 'NO'
            if sysrcstatus is not None:
                for var in vars:
                    if not self.cmd.run('/usr/sbin/sysrc %s="%s"' % (var, sysrcstatus)):
                        bootcmdrv = False
                        break

            if  Bcfg2.Options.setup.service_mode == 'disabled':
                # 'disabled' means we don't attempt to modify running svcs
                return bootcmdrv
            buildmode = Bcfg2.Options.setup.service_mode == 'build'
            if (entry.get('status') == 'on' and not buildmode) and \
               entry.get('current_status') == 'off':
                svccmdrv = self.start_service(entry)
            elif (entry.get('status') == 'off' or buildmode) and \
                    entry.get('current_status') == 'on':
                svccmdrv = self.stop_service(entry)
            else:
                svccmdrv = True  # ignore status attribute
            return bootcmdrv and svccmdrv
        else:
            # when bootstatus is 'None', status == 'ignore'
            return True

    def FindExtra(self):
        """Find Extra FreeBSD Service entries."""
        specified = [entry.get('name') for entry in self.getSupportedEntries()]
        extra = set()
        for path in self.cmd.run("/usr/sbin/service -e").stdout.splitlines():
            name = os.path.basename(path)
            if name not in specified:
                extra.add(name)
        return [Bcfg2.Client.XML.Element('Service', name=name, type='freebsd')
                for name in list(extra)]

    def Remove(self, _):
        """Remove extra service entries."""
        # Extra service removal is nonsensical
        # Extra services need to be reflected in the config
        return<|MERGE_RESOLUTION|>--- conflicted
+++ resolved
@@ -14,15 +14,8 @@
     __req__ = {'Service': ['name', 'status']}
     rcvar_re = re.compile(r'^(?P<var>[a-z_]+_enable)="[A-Z]+"$')
 
-<<<<<<< HEAD
     def get_svc_command(self, service, action):
         return '/usr/sbin/service %s %s' % (service.get('name'), action)
-=======
-    def __init__(self, logger, cfg, setup):
-        Bcfg2.Client.Tools.SvcTool.__init__(self, logger, cfg, setup)
-        if os.uname()[0] != 'FreeBSD':
-            raise Bcfg2.Client.Tools.ToolInstantiationError
->>>>>>> ee11ee47
 
     def verify_bootstatus(self, entry, bootstatus):
         """Verify bootstatus for entry."""
@@ -48,7 +41,6 @@
         # use 'onestop' to enable stopping of disabled services
         self.logger.debug('Stopping service %s' % service.get('name'))
         return self.cmd.run(self.get_svc_command(service, 'onestop'))
-
 
     def VerifyService(self, entry, _):
         """Verify Service status for entry."""
