--- conflicted
+++ resolved
@@ -37,15 +37,8 @@
                 return True
             elif self.installed[entry.attrib['name']] == \
                     entry.attrib['version']:
-<<<<<<< HEAD
-                #FIXME: need to figure out if pacman
-                #       allows you to verify packages
-=======
-                # if (not self.setup['quick'] and
-                #     entry.get('verify', 'true') == 'true'):
                 # FIXME: need to figure out if pacman
                 #        allows you to verify packages
->>>>>>> c3edef5b
                 return True
             else:
                 entry.set('current_version', self.installed[entry.get('name')])
