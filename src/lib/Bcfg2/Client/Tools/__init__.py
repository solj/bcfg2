"""This contains all Bcfg2 Tool modules"""

import os
import sys
import stat
import logging
import Bcfg2.Options
import Bcfg2.Client
import Bcfg2.Client.XML
from Bcfg2.Utils import Executor, ClassName


class ToolInstantiationError(Exception):
    """ This error is raised if the toolset cannot be instantiated. """
    pass


class Tool(object):
    """ The base tool class.  All tools subclass this.

    .. private-include: _entry_is_complete
    .. autoattribute:: Bcfg2.Client.Tools.Tool.__execs__
    .. autoattribute:: Bcfg2.Client.Tools.Tool.__handles__
    .. autoattribute:: Bcfg2.Client.Tools.Tool.__req__
    .. autoattribute:: Bcfg2.Client.Tools.Tool.__important__
    """

    options = [
        Bcfg2.Options.Option(
            cf=('client', 'command_timeout'),
            help="Timeout when running external commands other than probes",
            type=Bcfg2.Options.Types.timeout)]

    #: The name of the tool.  By default this uses
    #: :class:`Bcfg2.Client.Tools.ClassName` to ensure that it is the
    #: same as the name of the class.
    name = ClassName()

    #: Full paths to all executables the tool uses.  When the tool is
    #: instantiated it will check to ensure that all of these files
    #: exist and are executable.
    __execs__ = []

    #: A list of 2-tuples of entries handled by this tool.  Each
    #: 2-tuple should contain ``(<tag>, <type>)``, where ``<type>`` is
    #: the ``type`` attribute of the entry.  If this tool handles
    #: entries with no ``type`` attribute, specify None.
    __handles__ = []

    #: A dict that describes the required attributes for entries
    #: handled by this tool.  The keys are the names of tags.  The
    #: values may either be lists of attribute names (if the same
    #: attributes are required by all tags of that name), or dicts
    #: whose keys are the ``type`` attribute and whose values are
    #: lists of attributes required by tags with that ``type``
    #: attribute.  In that case, the ``type`` attribute will also be
    #: required.
    __req__ = {}

    #: A list of entry names that will be treated as important and
    #: installed before other entries.
    __important__ = []

    #: This tool is deprecated, and a warning will be produced if it
    #: is used.
    deprecated = False

    #: This tool is experimental, and a warning will be produced if it
    #: is used.
    experimental = False

    #: List of other tools (by name) that this tool conflicts with.
    #: If any of the listed tools are loaded, they will be removed at
    #: runtime with a warning.
    conflicts = []

    def __init__(self, config):
        """
        :param config: The XML configuration for this client
        :type config: lxml.etree._Element
        :raises: :exc:`Bcfg2.Client.Tools.ToolInstantiationError`
        """
        #: A :class:`logging.Logger` object that will be used by this
        #: tool for logging
        self.logger = logging.getLogger(self.name)

        #: The XML configuration for this client
        self.config = config

        #: An :class:`Bcfg2.Utils.Executor` object for
        #: running external commands.
        self.cmd = Executor(timeout=Bcfg2.Options.setup.command_timeout)

        #: A list of entries that have been modified by this tool
        self.modified = []

        #: A list of extra entries that are not listed in the
        #: configuration
        self.extra = []

        #: A list of all entries handled by this tool
        self.handled = []

        self._analyze_config()
        self._check_execs()

    def _analyze_config(self):
        """ Analyze the config at tool initialization-time for
        important and handled entries """
        for struct in self.config:
            for entry in struct:
                if (entry.tag == 'Path' and
                    entry.get('important', 'false').lower() == 'true'):
                    self.__important__.append(entry.get('name'))
        self.handled = self.getSupportedEntries()

    def _check_execs(self):
        """ Check all executables used by this tool to ensure that
        they exist and are executable """
        for filename in self.__execs__:
            try:
                mode = stat.S_IMODE(os.stat(filename)[stat.ST_MODE])
            except OSError:
                raise ToolInstantiationError(sys.exc_info()[1])
            except:
                raise ToolInstantiationError("%s: Failed to stat %s" %
                                             (self.name, filename))
            if not mode & stat.S_IEXEC:
                raise ToolInstantiationError("%s: %s not executable" %
                                             (self.name, filename))

    def BundleUpdated(self, bundle):  # pylint: disable=W0613
        """ Callback that is invoked when a bundle has been updated.

        :param bundle: The bundle that has been updated
        :type bundle: lxml.etree._Element
        :returns: dict - A dict of the state of entries suitable for
                  updating :attr:`Bcfg2.Client.Client.states`
        """
        return dict()

    def BundleNotUpdated(self, bundle):  # pylint: disable=W0613
        """ Callback that is invoked when a bundle has been updated.

        :param bundle: The bundle that has been updated
        :type bundle: lxml.etree._Element
        :returns: dict - A dict of the state of entries suitable for
                  updating :attr:`Bcfg2.Client.Client.states`
        """
        return dict()

    def Inventory(self, structures=None):
        """ Take an inventory of the system as it exists.  This
        involves two steps:

        * Call the appropriate entry-specific Verify method for each
          entry this tool verifies;
        * Call :func:`Bcfg2.Client.Tools.Tool.FindExtra` to populate
          :attr:`Bcfg2.Client.Tools.Tool.extra` with extra entries.

        This implementation of
        :func:`Bcfg2.Client.Tools.Tool.Inventory` calls a
        ``Verify<tag>`` method to verify each entry, where ``<tag>``
        is the entry tag.  E.g., a Path entry would be verified by
        calling :func:`VerifyPath`.

        :param structures: The list of structures (i.e., bundles) to
                           get entries from.  If this is not given,
                           all children of
                           :attr:`Bcfg2.Client.Tools.Tool.config` will
                           be used.
        :type structures: list of lxml.etree._Element
        :returns: dict - A dict of the state of entries suitable for
                  updating :attr:`Bcfg2.Client.Client.states`
        """
        if not structures:
            structures = self.config.getchildren()
        mods = self.buildModlist()
        states = dict()
        for struct in structures:
            for entry in struct.getchildren():
                if self.canVerify(entry):
                    try:
                        func = getattr(self, "Verify%s" % entry.tag)
                    except AttributeError:
                        self.logger.error("%s: Cannot verify %s entries" %
                                          (self.name, entry.tag))
                        continue
                    try:
                        states[entry] = func(entry, mods)
                    except:  # pylint: disable=W0702
                        self.logger.error("%s: Unexpected failure verifying %s"
                                          % (self.name,
                                             self.primarykey(entry)),
                                          exc_info=1)
        self.extra = self.FindExtra()
        return states

    def Install(self, entries):
        """ Install entries.  'Install' in this sense means either
        initially install, or update as necessary to match the
        specification.

        This implementation of :func:`Bcfg2.Client.Tools.Tool.Install`
        calls a ``Install<tag>`` method to install each entry, where
        ``<tag>`` is the entry tag.  E.g., a Path entry would be
        installed by calling :func:`InstallPath`.

        :param entries: The entries to install
        :type entries: list of lxml.etree._Element
        :returns: dict - A dict of the state of entries suitable for
                  updating :attr:`Bcfg2.Client.Client.states`
        """
        states = dict()
        for entry in entries:
            try:
                func = getattr(self, "Install%s" % entry.tag)
            except AttributeError:
                self.logger.error("%s: Cannot install %s entries" %
                                  (self.name, entry.tag))
                continue
            try:
                states[entry] = func(entry)
                if states[entry]:
                    self.modified.append(entry)
            except:  # pylint: disable=W0702
                self.logger.error("%s: Unexpected failure installing %s" %
                                  (self.name, self.primarykey(entry)),
                                  exc_info=1)
        return states

    def Remove(self, entries):
        """ Remove specified extra entries.

        :param entries: The entries to remove
        :type entries: list of lxml.etree._Element
        :returns: None """
        pass

    def getSupportedEntries(self):
        """ Get all entries that are handled by this tool.

        :returns: list of lxml.etree._Element """
        rv = []
        for struct in self.config.getchildren():
            rv.extend([entry for entry in struct.getchildren()
                       if self.handlesEntry(entry)])
        return rv

    def handlesEntry(self, entry):
        """ Return True if the entry is handled by this tool.

        :param entry: Determine if this entry is handled.
        :type entry: lxml.etree._Element
        :returns: bool
        """
        return (entry.tag, entry.get('type')) in self.__handles__

    def buildModlist(self):
        """ Build a list of all Path entries in the configuration.
        (This can be used to determine which paths might be modified
        from their original state, useful for verifying packages)

        :returns: list of lxml.etree._Element """
        rv = []
        for struct in self.config.getchildren():
            rv.extend([entry.get('name') for entry in struct.getchildren()
                       if entry.tag == 'Path'])
        return rv

    def missing_attrs(self, entry):
        """ Return a list of attributes that were expected on an entry
        (from :attr:`Bcfg2.Client.Tools.Tool.__req__`), but not found.

        :param entry: The entry to find missing attributes on
        :type entry: lxml.etree._Element
        :returns: list of strings """
        required = self.__req__[entry.tag]
        if isinstance(required, dict):
            required = ["type"]
            try:
                required.extend(self.__req__[entry.tag][entry.get("type")])
            except KeyError:
                pass

        return [attr for attr in required
                if attr not in entry.attrib or not entry.attrib[attr]]

    def canVerify(self, entry):
        """ Test if entry can be verified by calling
        :func:`Bcfg2.Client.Tools.Tool._entry_is_complete`.

        :param entry: The entry to evaluate
        :type entry: lxml.etree._Element
        :returns: bool - True if the entry can be verified, False
                  otherwise.
        """
        return self._entry_is_complete(entry, action="verify")

    def FindExtra(self):
        """ Return a list of extra entries, i.e., entries that exist
        on the client but are not in the configuration.

        :returns: list of lxml.etree._Element """
        return []

    def primarykey(self, entry):
        """ Return a string that describes the entry uniquely amongst
        all entries in the configuration.

        :param entry: The entry to describe
        :type entry: lxml.etree._Element
        :returns: string """
        return "%s:%s" % (entry.tag, entry.get("name"))

    def canInstall(self, entry):
        """ Test if entry can be installed by calling
        :func:`Bcfg2.Client.Tools.Tool._entry_is_complete`.

        :param entry: The entry to evaluate
        :type entry: lxml.etree._Element
        :returns: bool - True if the entry can be installed, False
                  otherwise.
        """
        return self._entry_is_complete(entry, action="install")

    def _entry_is_complete(self, entry, action=None):
        """ Test if the entry is complete.  This involves three
        things:

        * The entry is handled by this tool (as reported by
          :func:`Bcfg2.Client.Tools.Tool.handlesEntry`;
        * The entry does not report a bind failure;
        * The entry is not missing any attributes (as reported by
          :func:`Bcfg2.Client.Tools.Tool.missing_attrs`).

        :param entry: The entry to evaluate
        :type entry: lxml.etree._Element
        :param action: The action being performed on the entry (e.g.,
                      "install", "verify").  This is used to produce
                      error messages; if not provided, generic error
                      messages will be used.
        :type action: string
        :returns: bool - True if the entry can be verified, False
                  otherwise.
        """
        if not self.handlesEntry(entry):
            return False

        if 'failure' in entry.attrib:
            if action is None:
                msg = "%s: %s reports bind failure"
            else:
                msg = "%%s: Cannot %s entry %%s with bind failure" % action
            self.logger.error(msg % (self.name, self.primarykey(entry)))
            return False

        missing = self.missing_attrs(entry)
        if missing:
            if action is None:
                desc = "%s is" % self.primarykey(entry)
            else:
                desc = "Cannot %s %s due to" % (action, self.primarykey(entry))
            self.logger.error("%s: %s missing required attribute(s): %s" %
                              (self.name, desc, ", ".join(missing)))
            return False
        return True


class PkgTool(Tool):
    """ PkgTool provides a one-pass install with fallback for use with
    packaging systems.  PkgTool makes a number of assumptions that may
    need to be overridden by a subclass.  For instance, it assumes
    that packages are installed by a shell command; that only one
    version of a given package can be installed; etc.  Nonetheless, it
    offers a strong base for writing simple package tools. """

    #: A tuple describing the format of the command to run to install
    #: a single package.  The first element of the tuple is a string
    #: giving the format of the command, with a single '%s' for the
    #: name of the package or packages to be installed.  The second
    #: element is a tuple whose first element is the format of the
    #: name of the package, and whose second element is a list whose
    #: members are the names of attributes that will be used when
    #: formatting the package name format string.
    pkgtool = ('echo %s', ('%s', ['name']))

    #: The ``type`` attribute of Packages handled by this tool.
    pkgtype = 'echo'

    def __init__(self, config):
        Tool.__init__(self, config)

        #: A dict of installed packages; the keys should be package
        #: names and the values should be simple strings giving the
        #: installed version.
        self.installed = {}
        self.RefreshPackages()

    def VerifyPackage(self, entry, modlist):
        """ Verify the given Package entry.

        :param entry: The Package entry to verify
        :type entry: lxml.etree._Element
        :param modlist: A list of all Path entries in the
                        configuration, which may be considered when
                        verifying a package.  For instance, a package
                        should verify successfully if paths in
                        ``modlist`` have been modified outside the
                        package.
        :type modlist: list of strings
        :returns: bool - True if the package verifies, false otherwise.
        """
        raise NotImplementedError

    def _get_package_command(self, packages):
        """ Get the command to install the given list of packages.

        :param packages: The Package entries to install
        :type packages: list of lxml.etree._Element
        :returns: string - the command to run
        """
        pkgargs = " ".join(self.pkgtool[1][0] %
                           tuple(pkg.get(field)
                                 for field in self.pkgtool[1][1])
                           for pkg in packages)
        return self.pkgtool[0] % pkgargs

    def Install(self, packages):
        """ Run a one-pass install where all required packages are
        installed with a single command, followed by single package
        installs in case of failure.

        :param entries: The entries to install
        :type entries: list of lxml.etree._Element
        :returns: dict - A dict of the state of entries suitable for
                  updating :attr:`Bcfg2.Client.Client.states`
        """
        self.logger.info("Trying single pass package install for pkgtype %s" %
                         self.pkgtype)

        states = dict()
        if self.cmd.run(self._get_package_command(packages)):
            self.logger.info("Single Pass Succeded")
            # set all package states to true and flush workqueues
            for entry in packages:
                self.logger.debug('Setting state to true for %s' %
                                  self.primarykey(entry))
                states[entry] = True
            self.RefreshPackages()
        else:
            self.logger.error("Single Pass Failed")
            # do single pass installs
            self.RefreshPackages()
            for pkg in packages:
                # handle state tracking updates
                if self.VerifyPackage(pkg, []):
                    self.logger.info("Forcing state to true for pkg %s" %
                                     (pkg.get('name')))
                    states[pkg] = True
                else:
                    self.logger.info("Installing pkg %s version %s" %
                                     (pkg.get('name'), pkg.get('version')))
                    if self.cmd.run(self._get_package_command([pkg])):
                        states[pkg] = True
                    else:
                        states[pkg] = False
                        self.logger.error("Failed to install package %s" %
                                          pkg.get('name'))
            self.RefreshPackages()
        self.modified.extend(entry for entry in packages
                             if entry in states and states[entry])
        return states

    def RefreshPackages(self):
        """ Refresh the internal representation of the package
        database (:attr:`Bcfg2.Client.Tools.PkgTool.installed`).

        :returns: None"""
        raise NotImplementedError

    def FindExtra(self):
        packages = [entry.get('name') for entry in self.getSupportedEntries()]
        extras = [data for data in list(self.installed.items())
                  if data[0] not in packages]
        return [Bcfg2.Client.XML.Element('Package', name=name,
                                         type=self.pkgtype, version=version)
                for (name, version) in extras]
    FindExtra.__doc__ = Tool.FindExtra.__doc__


class SvcTool(Tool):
    """ Base class for tools that handle Service entries """

    options = Tool.options + [
        Bcfg2.Options.Option(
            '-s', '--service-mode', default='default',
            choices=['default', 'disabled', 'build'],
            help='Set client service mode')]

    def __init__(self, config):
        Tool.__init__(self, config)
        #: List of services that have been restarted
        self.restarted = []
    __init__.__doc__ = Tool.__init__.__doc__

    def get_svc_command(self, service, action):
        """ Return a command that can be run to start or stop a service.

        :param service: The service entry to modify
        :type service: lxml.etree._Element
        :param action: The action to take (e.g., "stop", "start")
        :type action: string
        :returns: string - The command to run
        """
        return '/etc/init.d/%s %s' % (service.get('name'), action)

    def get_bootstatus(self, service):
        """ Return the bootstatus attribute if it exists.

        :param service: The service entry
        :type service: lxml.etree._Element
        :returns: string or None - Value of bootstatus if it exists. If
                  bootstatus is unspecified and status is not *ignore*,
                  return value of status. If bootstatus is unspecified
                  and status is *ignore*, return None.
        """
        if service.get('bootstatus') is not None:
            return service.get('bootstatus')
        elif service.get('status') != 'ignore':
            return service.get('status')
        return None

    def start_service(self, service):
        """ Start a service.

        :param service: The service entry to modify
        :type service: lxml.etree._Element
        :returns: Bcfg2.Utils.ExecutorResult - The return value from
                  :class:`Bcfg2.Utils.Executor.run`
        """
        self.logger.debug('Starting service %s' % service.get('name'))
        return self.cmd.run(self.get_svc_command(service, 'start'))

    def stop_service(self, service):
        """ Stop a service.

        :param service: The service entry to modify
        :type service: lxml.etree._Element
        :returns: Bcfg2.Utils.ExecutorResult - The return value from
                  :class:`Bcfg2.Utils.Executor.run`
        """
        self.logger.debug('Stopping service %s' % service.get('name'))
        return self.cmd.run(self.get_svc_command(service, 'stop'))

    def restart_service(self, service):
        """ Restart a service.

        :param service: The service entry to modify
        :type service: lxml.etree._Element
        :returns: Bcfg2.Utils.ExecutorResult - The return value from
                  :class:`Bcfg2.Utils.Executor.run`
        """
        self.logger.debug('Restarting service %s' % service.get('name'))
        restart_target = service.get('target', 'restart')
        return self.cmd.run(self.get_svc_command(service, restart_target))

    def check_service(self, service):
        """ Check the status a service.

        :param service: The service entry to modify
        :type service: lxml.etree._Element
        :returns: bool - True if the status command returned 0, False
                  otherwise
        """
        return bool(self.cmd.run(self.get_svc_command(service, 'status')))

    def Remove(self, services):
        if Bcfg2.Options.setup.service_mode != 'disabled':
            for entry in services:
                entry.set("status", "off")
                self.InstallService(entry)
    Remove.__doc__ = Tool.Remove.__doc__

    def BundleUpdated(self, bundle):
        if Bcfg2.Options.setup.service_mode == 'disabled':
            return

        for entry in bundle:
            if not self.handlesEntry(entry):
                continue

            estatus = entry.get('status')
            restart = entry.get("restart", "true").lower()
<<<<<<< HEAD
            if (restart == "false" or
                (restart == "interactive" and
                 not Bcfg2.Options.setup.interactive)):
                continue

            success = False
            if entry.get('status') == 'on':
                if Bcfg2.Options.setup.service_mode == 'build':
=======
            if (restart == "false" or estatus == 'ignore' or
                (restart == "interactive" and not self.setup['interactive'])):
                continue

            success = False
            if estatus == 'on':
                if self.setup['servicemode'] == 'build':
>>>>>>> 8a36d9dc
                    success = self.stop_service(entry)
                elif entry.get('name') not in self.restarted:
                    if Bcfg2.Options.setup.interactive:
                        if not Bcfg2.Client.prompt('Restart service %s? (y/N) '
                                                   % entry.get('name')):
                            continue
                    success = self.restart_service(entry)
                    if success:
                        self.restarted.append(entry.get('name'))
            else:
                success = self.stop_service(entry)
            if not success:
                self.logger.error("Failed to manipulate service %s" %
                                  (entry.get('name')))
        return dict()
    BundleUpdated.__doc__ = Tool.BundleUpdated.__doc__

    def Install(self, entries):
        install_entries = []
        for entry in entries:
            if entry.get('install', 'true').lower() == 'false':
                self.logger.info("Installation is false for %s:%s, skipping" %
                                 (entry.tag, entry.get('name')))
            else:
                install_entries.append(entry)
        return Tool.Install(self, install_entries)
    Install.__doc__ = Tool.Install.__doc__

    def InstallService(self, entry):
        """ Install a single service entry.  See
        :func:`Bcfg2.Client.Tools.Tool.Install`.

        :param entry: The Service entry to install
        :type entry: lxml.etree._Element
        :returns: bool - True if installation was successful, False
                  otherwise
        """
        raise NotImplementedError<|MERGE_RESOLUTION|>--- conflicted
+++ resolved
@@ -592,24 +592,14 @@
 
             estatus = entry.get('status')
             restart = entry.get("restart", "true").lower()
-<<<<<<< HEAD
-            if (restart == "false" or
+            if (restart == "false" or estatus == 'ignore' or
                 (restart == "interactive" and
                  not Bcfg2.Options.setup.interactive)):
                 continue
 
             success = False
-            if entry.get('status') == 'on':
+            if estatus == 'on':
                 if Bcfg2.Options.setup.service_mode == 'build':
-=======
-            if (restart == "false" or estatus == 'ignore' or
-                (restart == "interactive" and not self.setup['interactive'])):
-                continue
-
-            success = False
-            if estatus == 'on':
-                if self.setup['servicemode'] == 'build':
->>>>>>> 8a36d9dc
                     success = self.stop_service(entry)
                 elif entry.get('name') not in self.restarted:
                     if Bcfg2.Options.setup.interactive:
