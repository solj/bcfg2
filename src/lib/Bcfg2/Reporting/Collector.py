import os
import sys
import atexit
import daemon
import logging
import time
import threading

from lockfile import LockFailed, LockTimeout
# pylint: disable=E0611
try:
    from daemon.pidfile import TimeoutPIDLockFile
except ImportError:
    from daemon.pidlockfile import TimeoutPIDLockFile
# pylint: enable=E0611

import Bcfg2.Logger
import Bcfg2.Options
from Bcfg2.Reporting.Transport.base import TransportError
from Bcfg2.Reporting.Transport.DirectStore import DirectStore
from Bcfg2.Reporting.Storage.base import StorageError



class ReportingError(Exception):
    """Generic reporting exception"""
    pass


class ReportingStoreThread(threading.Thread):
    """Thread for calling the storage backend"""
    def __init__(self, interaction, storage, group=None, target=None,
                 name=None, semaphore=None, args=(), kwargs=None):
        """Initialize the thread with a reference to the interaction
        as well as the storage engine to use"""
        threading.Thread.__init__(self, group, target, name, args,
                                  kwargs or dict())
        self.interaction = interaction
        self.storage = storage
        self.logger = logging.getLogger('bcfg2-report-collector')
        self.semaphore = semaphore

    def run(self):
        """Call the database storage procedure (aka import)"""
        try:
            try:
                start = time.time()
                self.storage.import_interaction(self.interaction)
                self.logger.info("Imported interaction for %s in %ss" %
                                 (self.interaction.get('hostname',
                                                       '<unknown>'),
                                  time.time() - start))
            except:
                #TODO requeue?
                self.logger.error("Unhandled exception in import thread %s" %
                                  sys.exc_info()[1])
        finally:
            if self.semaphore:
                self.semaphore.release()


class ReportingCollector(object):
    """The collecting process for reports"""
    options = [Bcfg2.Options.Common.reporting_storage,
               Bcfg2.Options.Common.reporting_transport,
               Bcfg2.Options.Common.daemon,
               Bcfg2.Options.Option(
                   '--max-children', dest="children",
                   cf=('reporting', 'max_children'), type=int,
                   default=0,
                   help='Maximum number of children for the reporting collector')]

    def __init__(self):
        """Setup the collector.  This may be called by the daemon or though
        bcfg2-admin"""
        self.terminate = None
        self.context = None
        self.children = []
        self.cleanup_threshold = 25

        self.semaphore = None
        if Bcfg2.Options.setup.children > 0:
            self.semaphore = threading.Semaphore(
                value=Bcfg2.Options.setup.children)

        if Bcfg2.Options.setup.debug:
            level = logging.DEBUG
        elif Bcfg2.Options.setup.verbose:
            level = logging.INFO
        else:
            level = logging.WARNING

        Bcfg2.Logger.setup_logging()
        self.logger = logging.getLogger('bcfg2-report-collector')

        try:
            self.transport = Bcfg2.Options.setup.reporting_transport()
            self.storage = Bcfg2.Options.setup.reporting_storage()
        except TransportError:
            self.logger.error("Failed to load transport: %s" %
                              sys.exc_info()[1])
            raise ReportingError
        except StorageError:
            self.logger.error("Failed to load storage: %s" %
                              sys.exc_info()[1])
            raise ReportingError

        if isinstance(self.transport, DirectStore):
            self.logger.error("DirectStore cannot be used with the collector. "
                              "Use LocalFilesystem instead")
            self.shutdown()
            raise ReportingError

        try:
            self.logger.debug("Validating storage %s" %
                              self.storage.__class__.__name__)
            self.storage.validate()
        except:
<<<<<<< HEAD
            self.logger.error("Storage backed %s failed to validate: %s" %
                              (self.storage.__class__.__name__,
                               sys.exc_info()[1]))
=======
            self.logger.error("Storage backend %s failed to validate: %s" %
                (self.storage.__class__.__name__,
                    traceback.format_exc().splitlines()[-1]))
>>>>>>> ee11ee47

    def run(self):
        """Startup the processing and go!"""
        self.terminate = threading.Event()
        atexit.register(self.shutdown)
        self.context = daemon.DaemonContext(detach_process=True)
        iter = 0

        if Bcfg2.Options.setup.daemon:
            self.logger.debug("Daemonizing")
            self.context.pidfile = TimeoutPIDLockFile(
                Bcfg2.Options.setup.daemon, acquire_timeout=5)
            # Attempt to ensure lockfile is able to be created and not stale
            try:
                self.context.pidfile.acquire()
            except LockFailed:
                self.logger.error("Failed to daemonize: %s" %
                                  sys.exc_info()[1])
                self.shutdown()
                return
            except LockTimeout:
                try: # attempt to break the lock
                    os.kill(self.context.pidfile.read_pid(), 0)
                except (OSError, TypeError): # No process with locked PID
                    self.context.pidfile.break_lock()
                else:
                    self.logger.error("Failed to daemonize: "
                                      "Failed to acquire lock on %s" %
                                      Bcfg2.Options.setup.daemon)
                    self.shutdown()
                    return
            else:
                self.context.pidfile.release()

            self.context.open()
            self.logger.info("Starting daemon")

        self.transport.start_monitor(self)

        while not self.terminate.isSet():
            try:
                interaction = self.transport.fetch()
                if not interaction:
                    continue
                if self.semaphore:
                    self.semaphore.acquire()
                store_thread = ReportingStoreThread(interaction, self.storage,
                                                    semaphore=self.semaphore)
                store_thread.start()
                self.children.append(store_thread)

                iter += 1
                if iter >= self.cleanup_threshold:
                    self.reap_children()
                    iter = 0

            except (SystemExit, KeyboardInterrupt):
                self.logger.info("Shutting down")
                self.shutdown()
            except:
                self.logger.error("Unhandled exception in main loop %s" %
                                  sys.exc_info()[1])

    def shutdown(self):
        """Cleanup and go"""
        if self.terminate:
            # this wil be missing if called from bcfg2-admin
            self.terminate.set()
        if self.transport:
            try:
                self.transport.shutdown()
            except OSError:
                pass
        if self.storage:
            self.storage.shutdown()

    def reap_children(self):
        """Join any non-live threads"""
        newlist = []

        self.logger.debug("Starting reap_children")
        for child in self.children:
            if child.isAlive():
                newlist.append(child)
            else:
                child.join()
                self.logger.debug("Joined child thread %s" % child.getName())
        self.children = newlist<|MERGE_RESOLUTION|>--- conflicted
+++ resolved
@@ -116,15 +116,9 @@
                               self.storage.__class__.__name__)
             self.storage.validate()
         except:
-<<<<<<< HEAD
-            self.logger.error("Storage backed %s failed to validate: %s" %
+            self.logger.error("Storage backend %s failed to validate: %s" %
                               (self.storage.__class__.__name__,
                                sys.exc_info()[1]))
-=======
-            self.logger.error("Storage backend %s failed to validate: %s" %
-                (self.storage.__class__.__name__,
-                    traceback.format_exc().splitlines()[-1]))
->>>>>>> ee11ee47
 
     def run(self):
         """Startup the processing and go!"""
