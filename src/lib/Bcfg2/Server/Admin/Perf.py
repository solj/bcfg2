--- conflicted
+++ resolved
@@ -11,7 +11,6 @@
 
     def __call__(self, args):
         output = [('Name', 'Min', 'Max', 'Mean', 'Count')]
-<<<<<<< HEAD
         setup = Bcfg2.Options.get_option_parser()
         setup.add_options(dict(ca=Bcfg2.Options.CLIENT_CA,
                                certificate=Bcfg2.Options.CLIENT_CERT,
@@ -30,25 +29,6 @@
                                                   cert=setup['certificate'],
                                                   ca=setup['ca'],
                                                   timeout=setup['timeout'])
-=======
-        optinfo = {
-            'ca': Bcfg2.Options.CLIENT_CA,
-            'certificate': Bcfg2.Options.CLIENT_CERT,
-            'key': Bcfg2.Options.SERVER_KEY,
-            'password': Bcfg2.Options.SERVER_PASSWORD,
-            'server': Bcfg2.Options.SERVER_LOCATION,
-            'user': Bcfg2.Options.CLIENT_USER,
-            'timeout': Bcfg2.Options.CLIENT_TIMEOUT}
-        setup = Bcfg2.Options.OptionParser(optinfo)
-        setup.parse(sys.argv[1:])
-        proxy = Bcfg2.Proxy.ComponentProxy(setup['server'],
-                                           setup['user'],
-                                           setup['password'],
-                                           key=setup['key'],
-                                           cert=setup['certificate'],
-                                           ca=setup['ca'],
-                                           timeout=setup['timeout'])
->>>>>>> 29399cbc
         data = proxy.get_statistics()
         for key in sorted(data.keys()):
             output.append(
