--- conflicted
+++ resolved
@@ -30,22 +30,13 @@
         #: powering this server core
         self.server = None
 
-<<<<<<< HEAD
-        daemon_args = dict(uid=self.setup['daemon_uid'],
-                           gid=self.setup['daemon_gid'],
-                           umask=int(self.setup['umask'], 8),
-                           detach_process=True)
-        if self.setup['daemon']:
-            daemon_args['pidfile'] = TimeoutPIDLockFile(self.setup['daemon'],
-                                                        acquire_timeout=5)
-=======
         daemon_args = dict(uid=Bcfg2.Options.setup.daemon_uid,
                            gid=Bcfg2.Options.setup.daemon_gid,
-                           umask=int(Bcfg2.Options.setup.umask, 8))
+                           umask=int(Bcfg2.Options.setup.umask, 8),
+                           detach_process=True)
         if Bcfg2.Options.setup.daemon:
             daemon_args['pidfile'] = TimeoutPIDLockFile(
                 Bcfg2.Options.setup.daemon, acquire_timeout=5)
->>>>>>> cd14868d
         #: The :class:`daemon.DaemonContext` used to drop
         #: privileges, write the PID file (with :class:`PidFile`),
         #: and daemonize this core.
