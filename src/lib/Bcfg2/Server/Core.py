--- conflicted
+++ resolved
@@ -595,12 +595,8 @@
                 return ret
             except:
                 self.logger.error("Failed binding entry %s:%s with altsrc %s" %
-<<<<<<< HEAD
-                                  (entry.tag, oldname, entry.get('name')))
-=======
                                   (entry.tag, entry.get('realname'),
                                    entry.get('name')))
->>>>>>> 1d27fdad
                 entry.set('name', oldname)
                 self.logger.error("Falling back to %s:%s" %
                                   (entry.tag, entry.get('name')))
