""" Bcfg2.Server.Core provides the base core object that server core
implementations inherit from. """

import os
import sys
import time
<<<<<<< HEAD
import atexit
import select
import signal
=======
import select
import atexit
>>>>>>> 3d06f311
import logging
import inspect
import threading
import lxml.etree
import Bcfg2.Server
import Bcfg2.Logger
import Bcfg2.settings
import Bcfg2.Server.Statistics
import Bcfg2.Server.FileMonitor
from itertools import chain
from Bcfg2.Server.Cache import Cache
from Bcfg2.Options import get_option_parser, SERVER_FAM_IGNORE
from Bcfg2.Compat import xmlrpclib  # pylint: disable=W0622
from Bcfg2.Server.Plugin import PluginInitError, PluginExecutionError

try:
    import psyco
    psyco.full()
except ImportError:
    pass

os.environ['DJANGO_SETTINGS_MODULE'] = 'Bcfg2.settings'


def exposed(func):
    """ Decorator that sets the ``exposed`` attribute of a function to
    ``True`` expose it via XML-RPC.  This currently works for both the
    builtin and CherryPy cores, although if other cores are added this
    may need to be made a core-specific function.

    :param func: The function to decorate
    :type func: callable
    :returns: callable - the decorated function"""
    func.exposed = True
    return func


def sort_xml(node, key=None):
    """ Recursively sort an XML document in a deterministic fashion.
    This shouldn't be used to perform a *useful* sort, merely to put
    XML in a deterministic, replicable order.  The document is sorted
    in-place.

    :param node: The root node of the XML tree to sort
    :type node: lxml.etree._Element or lxml.etree.ElementTree
    :param key: The key to sort by
    :type key: callable
    :returns: None
    """
    for child in node:
        sort_xml(child, key)

    try:
        sorted_children = sorted(node, key=key)
    except TypeError:
        sorted_children = node
    node[:] = sorted_children


class CoreInitError(Exception):
    """ Raised when the server core cannot be initialized. """
    pass


class NoExposedMethod (Exception):
    """ Raised when an XML-RPC method is called, but there is no
    method exposed with the given name. """


# pylint: disable=W0702
# in core we frequently want to catch all exceptions, regardless of
# type, so disable the pylint rule that catches that.


class BaseCore(object):
    """ The server core is the container for all Bcfg2 server logic
    and modules. All core implementations must inherit from
    ``BaseCore``. """

    def __init__(self):  # pylint: disable=R0912,R0915
        """
        .. automethod:: _daemonize
        .. automethod:: _run
        .. automethod:: _block
        .. -----
        .. automethod:: _file_monitor_thread
        """
        #: The Bcfg2 options dict
        self.setup = get_option_parser()

        #: The Bcfg2 repository directory
        self.datastore = self.setup['repo']

<<<<<<< HEAD
        if setup['verbose']:
=======
        if self.setup['debug']:
            level = logging.DEBUG
        elif self.setup['verbose']:
>>>>>>> 3d06f311
            level = logging.INFO
        else:
            level = logging.WARNING
        # we set a higher log level for the console by default.  we
        # assume that if someone is running bcfg2-server in such a way
        # that it _can_ log to console, they want more output.  if
        # level is set to DEBUG, that will get handled by
        # setup_logging and the console will get DEBUG output.
        Bcfg2.Logger.setup_logging('bcfg2-server',
                                   to_console=logging.INFO,
                                   to_syslog=self.setup['syslog'],
                                   to_file=self.setup['logging'],
                                   level=level)

        #: A :class:`logging.Logger` object for use by the core
        self.logger = logging.getLogger('bcfg2-server')

<<<<<<< HEAD
        #: Log levels for the various logging handlers with debug True
        #: and False.  Each loglevel dict is a dict of ``logger name
        #: => log level``; the logger names are set in
        #: :mod:`Bcfg2.Logger`.  The logger name ``default`` is
        #: special, and will be used for any log handlers whose name
        #: does not appear elsewhere in the dict.  At a minimum,
        #: ``default`` must be provided.
        self._loglevels = {True: dict(default=logging.DEBUG),
                           False: dict(console=logging.INFO,
                                       default=level)}

        #: Used to keep track of the current debug state of the core.
        self.debug_flag = False

        # enable debugging on the core now.  debugging is enabled on
        # everything else later
        if setup['debug']:
            self.set_core_debug(None, setup['debug'])

        try:
            filemonitor = \
                Bcfg2.Server.FileMonitor.available[setup['filemonitor']]
        except KeyError:
=======
        if 'ignore' not in self.setup:
            self.setup.add_option('ignore', SERVER_FAM_IGNORE)
            self.setup.reparse()
        famargs = dict(filemonitor=self.setup['filemonitor'],
                       debug=self.setup['debug'],
                       ignore=self.setup['ignore'])
        if self.setup['filemonitor'] not in Bcfg2.Server.FileMonitor.available:
>>>>>>> 3d06f311
            self.logger.error("File monitor driver %s not available; "
                              "forcing to default" % self.setup['filemonitor'])
            famargs['filemonitor'] = 'default'

        try:
            #: The :class:`Bcfg2.Server.FileMonitor.FileMonitor`
            #: object used by the core to monitor for Bcfg2 data
            #: changes.
            self.fam = Bcfg2.Server.FileMonitor.load_fam(**famargs)
        except IOError:
            msg = "Failed to instantiate fam driver %s" % \
                self.setup['filemonitor']
            self.logger.error(msg, exc_info=1)
            raise CoreInitError(msg)

        #: Path to bcfg2.conf
        self.cfile = self.setup['configfile']

        #: Dict of plugins that are enabled.  Keys are the plugin
        #: names (just the plugin name, in the correct case; e.g.,
        #: "Cfg", not "Bcfg2.Server.Plugins.Cfg"), and values are
        #: plugin objects.
        self.plugins = {}

        #: Blacklist of plugins that conflict with enabled plugins.
        #: If two plugins are loaded that conflict with each other,
        #: the first one loaded wins.
        self.plugin_blacklist = {}

        #: Revision of the Bcfg2 specification.  This will be sent to
        #: the client in the configuration, and can be set by a
        #: :class:`Bcfg2.Server.Plugin.interfaces.Version` plugin.
        self.revision = '-1'

        atexit.register(self.shutdown)

        #: Threading event to signal worker threads (e.g.,
        #: :attr:`fam_thread`) to shutdown
        self.terminate = threading.Event()

        #: RLock to be held on writes to the backend db
        self.db_write_lock = threading.RLock()

        # generate Django ORM settings.  this must be done _before_ we
        # load plugins
        Bcfg2.settings.read_config(repo=self.datastore)

        #: Whether or not it's possible to use the Django database
        #: backend for plugins that have that capability
        self._database_available = False
        if Bcfg2.settings.HAS_DJANGO:
            db_settings = Bcfg2.settings.DATABASES['default']
            if ('daemon' in self.setup and 'daemon_uid' in self.setup and
                self.setup['daemon'] and self.setup['daemon_uid'] and
                db_settings['ENGINE'].endswith(".sqlite3") and
                not os.path.exists(db_settings['NAME'])):
                # syncdb will create the sqlite database, and we're
                # going to daemonize, dropping privs to a non-root
                # user, so we need to chown the database after
                # creating it
                do_chown = True
            else:
                do_chown = False

            from django.core.exceptions import ImproperlyConfigured
            from django.core import management
            try:
                management.call_command("syncdb", interactive=False,
                                        verbosity=0)
                self._database_available = True
            except ImproperlyConfigured:
                err = sys.exc_info()[1]
                self.logger.error("Django configuration problem: %s" % err)
            except:
                err = sys.exc_info()[1]
                self.logger.error("Database update failed: %s" % err)

            if do_chown and self._database_available:
                try:
                    os.chown(db_settings['NAME'],
                             self.setup['daemon_uid'],
                             self.setup['daemon_gid'])
                except OSError:
                    err = sys.exc_info()[1]
                    self.logger.error("Failed to set ownership of database "
                                      "at %s: %s" % (db_settings['NAME'], err))

        if '' in self.setup['plugins']:
            self.setup['plugins'].remove('')

        for plugin in self.setup['plugins']:
            if not plugin in self.plugins:
                self.init_plugin(plugin)
        # Remove blacklisted plugins
        for plugin, blacklist in list(self.plugin_blacklist.items()):
            if len(blacklist) > 0:
                self.logger.error("The following plugins conflict with %s;"
                                  "Unloading %s" % (plugin, blacklist))
            for plug in blacklist:
                del self.plugins[plug]

        # Log experimental plugins
        expl = [plug for plug in list(self.plugins.values())
                if plug.experimental]
        if expl:
            self.logger.info("Loading experimental plugin(s): %s" %
                             (" ".join([x.name for x in expl])))
            self.logger.info("NOTE: Interfaces subject to change")

        # Log deprecated plugins
        depr = [plug for plug in list(self.plugins.values())
                if plug.deprecated]
        if depr:
            self.logger.info("Loading deprecated plugin(s): %s" %
                             (" ".join([x.name for x in depr])))

        # Find the metadata plugin and set self.metadata
        mlist = self.plugins_by_type(Bcfg2.Server.Plugin.Metadata)
        if len(mlist) >= 1:
            #: The Metadata plugin
            self.metadata = mlist[0]
            if len(mlist) > 1:
                self.logger.error("Multiple Metadata plugins loaded; "
                                  "using %s" % self.metadata)
        else:
            self.logger.error("No Metadata plugin loaded; "
                              "failed to instantiate Core")
            raise CoreInitError("No Metadata Plugin")

        #: The list of plugins that handle
        #: :class:`Bcfg2.Server.Plugin.interfaces.Statistics`
        self.statistics = self.plugins_by_type(Bcfg2.Server.Plugin.Statistics)

        #: The list of plugins that implement the
        #: :class:`Bcfg2.Server.Plugin.interfaces.PullSource`
        #: interface
        self.pull_sources = \
            self.plugins_by_type(Bcfg2.Server.Plugin.PullSource)

        #: The list of
        #: :class:`Bcfg2.Server.Plugin.interfaces.Generator` plugins
        self.generators = self.plugins_by_type(Bcfg2.Server.Plugin.Generator)

        #: The list of plugins that handle
        #: :class:`Bcfg2.Server.Plugin.interfaces.Structure`
        #: generation
        self.structures = self.plugins_by_type(Bcfg2.Server.Plugin.Structure)

        #: The list of plugins that implement the
        #: :class:`Bcfg2.Server.Plugin.interfaces.Connector` interface
        self.connectors = self.plugins_by_type(Bcfg2.Server.Plugin.Connector)

        #: The CA that signed the server cert
        self.ca = self.setup['ca']

        def hdlr(sig, frame):  # pylint: disable=W0613
            """ Handle SIGINT/Ctrl-C by shutting down the core and exiting
            properly. """
            self.shutdown()
            os._exit(1)  # pylint: disable=W0212

        signal.signal(signal.SIGINT, hdlr)

        #: The FAM :class:`threading.Thread`,
        #: :func:`_file_monitor_thread`
        self.fam_thread = \
            threading.Thread(name="%sFAMThread" % self.setup['filemonitor'],
                             target=self._file_monitor_thread)

        #: A :func:`threading.Lock` for use by
        #: :func:`Bcfg2.Server.FileMonitor.FileMonitor.handle_event_set`
        self.lock = threading.Lock()

        #: A :class:`Bcfg2.Server.Cache.Cache` object for caching client
        #: metadata
        self.metadata_cache = Cache()

        if self.debug_flag:
            # enable debugging on everything else.
            self.plugins[plugin].set_debug(self.debug_flag)

    def plugins_by_type(self, base_cls):
        """ Return a list of loaded plugins that match the passed type.

        The returned list is sorted in ascending order by the plugins'
        ``sort_order`` value. The
        :attr:`Bcfg2.Server.Plugin.base.Plugin.sort_order` defaults to
        500, but can be overridden by individual plugins. Plugins with
        the same numerical sort_order value are sorted in alphabetical
        order by their name.

        :param base_cls: The base plugin interface class to match (see
                         :mod:`Bcfg2.Server.Plugin.interfaces`)
        :type base_cls: type
        :returns: list of :attr:`Bcfg2.Server.Plugin.base.Plugin`
                  objects
        """
        return sorted([plugin for plugin in self.plugins.values()
                       if isinstance(plugin, base_cls)],
                      key=lambda p: (p.sort_order, p.name))

    def _file_monitor_thread(self):
        """ The thread that runs the
        :class:`Bcfg2.Server.FileMonitor.FileMonitor`. This also
        queries :class:`Bcfg2.Server.Plugin.interfaces.Version`
        plugins for the current revision of the Bcfg2 repo. """
        famfd = self.fam.fileno()
        terminate = self.terminate
        while not terminate.isSet():
            try:
                if famfd:
                    select.select([famfd], [], [], 2)
                else:
                    if not self.fam.pending():
                        terminate.wait(15)
                self.fam.handle_event_set(self.lock)
            except:
                continue
            self._update_vcs_revision()

    @Bcfg2.Server.Statistics.track_statistics()
    def _update_vcs_revision(self):
        """ Update the revision of the current configuration on-disk
        from the VCS plugin """
        for plugin in self.plugins_by_type(Bcfg2.Server.Plugin.Version):
            try:
                newrev = plugin.get_revision()
                if newrev != self.revision:
                    self.logger.debug("Updated to revision %s" % newrev)
                self.revision = newrev
                break
            except:
                self.logger.warning("Error getting revision from %s: %s" %
                                    (plugin.name, sys.exc_info()[1]))
                self.revision = '-1'

    def init_plugin(self, plugin):
        """ Import and instantiate a single plugin.  The plugin is
        stored to :attr:`plugins`.

        :param plugin: The name of the plugin.  This is just the name
                       of the plugin, in the appropriate case.  I.e.,
                       ``Cfg``, not ``Bcfg2.Server.Plugins.Cfg``.
        :type plugin: string
        :returns: None
        """
        self.logger.debug("Loading plugin %s" % plugin)
        try:
            mod = getattr(__import__("Bcfg2.Server.Plugins.%s" %
                                (plugin)).Server.Plugins, plugin)
        except ImportError:
            try:
                mod = __import__(plugin, globals(), locals(),
                                 [plugin.split('.')[-1]])
            except:
                self.logger.error("Failed to load plugin %s" % plugin)
                return
        try:
            plug = getattr(mod, plugin.split('.')[-1])
        except AttributeError:
            self.logger.error("Failed to load plugin %s: %s" %
                              (plugin, sys.exc_info()[1]))
            return
        # Blacklist conflicting plugins
        cplugs = [conflict for conflict in plug.conflicts
                  if conflict in self.plugins]
        self.plugin_blacklist[plug.name] = cplugs
        try:
            self.plugins[plugin] = plug(self, self.datastore)
        except PluginInitError:
            self.logger.error("Failed to instantiate plugin %s" % plugin,
                              exc_info=1)
        except:
            self.logger.error("Unexpected instantiation failure for plugin %s"
                              % plugin, exc_info=1)

    def shutdown(self):
        """ Perform plugin and FAM shutdown tasks. """
        self.logger.debug("Shutting down core...")
        if not self.terminate.isSet():
            self.terminate.set()
            self.fam.shutdown()
            for plugin in list(self.plugins.values()):
                plugin.shutdown()

    @property
    def metadata_cache_mode(self):
        """ Get the client :attr:`metadata_cache` mode.  Options are
        off, initial, cautious, aggressive, on (synonym for
        cautious). See :ref:`server-caching` for more details. """
        # pylint: disable=E1103
        mode = self.setup.cfp.get("caching", "client_metadata",
                                  default="off").lower()
        # pylint: enable=E1103
        if mode == "on":
            return "cautious"
        else:
            return mode

    def client_run_hook(self, hook, metadata):
        """ Invoke hooks from
        :class:`Bcfg2.Server.Plugin.interfaces.ClientRunHooks` plugins
        for a given stage.

        :param hook: The name of the stage to run hooks for.  A stage
                     can be any abstract function defined in the
                     :class:`Bcfg2.Server.Plugin.interfaces.ClientRunHooks`
                     interface.
        :type hook: string
        :param metadata: Client metadata to run the hook for.  This
                         will be passed as the sole argument to each
                         hook.
        :type metadata: Bcfg2.Server.Plugins.Metadata.ClientMetadata
        """
        self.logger.debug("Running %s hooks for %s" % (hook,
                                                       metadata.hostname))
        start = time.time()
        try:
            for plugin in \
                    self.plugins_by_type(Bcfg2.Server.Plugin.ClientRunHooks):
                try:
                    getattr(plugin, hook)(metadata)
                except AttributeError:
                    err = sys.exc_info()[1]
                    self.logger.error("Unknown attribute: %s" % err)
                    raise
                except:
                    err = sys.exc_info()[1]
                    self.logger.error("%s: Error invoking hook %s: %s" %
                                      (plugin, hook, err))
        finally:
            Bcfg2.Server.Statistics.stats.add_value("%s:client_run_hook:%s" %
                                             (self.__class__.__name__, hook),
                                             time.time() - start)

    @Bcfg2.Server.Statistics.track_statistics()
    def validate_structures(self, metadata, data):
        """ Checks the data structures by calling the
        :func:`Bcfg2.Server.Plugin.interfaces.StructureValidator.validate_structures`
        method of
        :class:`Bcfg2.Server.Plugin.interfaces.StructureValidator`
        plugins.

        :param metadata: Client metadata to validate structures for
        :type metadata: Bcfg2.Server.Plugins.Metadata.ClientMetadata
        :param data: The list of structures (i.e., bundles) for this
                     client
        :type data: list of lxml.etree._Element objects
        """
        self.logger.debug("Validating structures for %s" % metadata.hostname)
        for plugin in \
                self.plugins_by_type(Bcfg2.Server.Plugin.StructureValidator):
            try:
                plugin.validate_structures(metadata, data)
            except Bcfg2.Server.Plugin.ValidationError:
                err = sys.exc_info()[1]
                self.logger.error("Plugin %s structure validation failed: %s" %
                                  (plugin.name, err))
                raise
            except:
                self.logger.error("Plugin %s: unexpected structure validation "
                                  "failure" % plugin.name, exc_info=1)

    @Bcfg2.Server.Statistics.track_statistics()
    def validate_goals(self, metadata, data):
        """ Checks that the config matches the goals enforced by
        :class:`Bcfg2.Server.Plugin.interfaces.GoalValidator` plugins
        by calling
        :func:`Bcfg2.Server.Plugin.interfaces.GoalValidator.validate_goals`.

        :param metadata: Client metadata to validate goals for
        :type metadata: Bcfg2.Server.Plugins.Metadata.ClientMetadata
        :param data: The list of structures (i.e., bundles) for this
                     client
        :type data: list of lxml.etree._Element objects
        """
        self.logger.debug("Validating goals for %s" % metadata.hostname)
        for plugin in self.plugins_by_type(Bcfg2.Server.Plugin.GoalValidator):
            try:
                plugin.validate_goals(metadata, data)
            except Bcfg2.Server.Plugin.ValidationError:
                err = sys.exc_info()[1]
                self.logger.error("Plugin %s goal validation failed: %s" %
                                  (plugin.name, err.message))
                raise
            except:
                self.logger.error("Plugin %s: unexpected goal validation "
                                  "failure" % plugin.name, exc_info=1)

    @Bcfg2.Server.Statistics.track_statistics()
    def GetStructures(self, metadata):
        """ Get all structures (i.e., bundles) for the given client

        :param metadata: Client metadata to get structures for
        :type metadata: Bcfg2.Server.Plugins.Metadata.ClientMetadata
        :returns: list of :class:`lxml.etree._Element` objects
        """
        self.logger.debug("Getting structures for %s" % metadata.hostname)
        structures = list(chain(*[struct.BuildStructures(metadata)
                                  for struct in self.structures]))
        sbundles = [b.get('name') for b in structures if b.tag == 'Bundle']
        missing = [b for b in metadata.bundles if b not in sbundles]
        if missing:
            self.logger.error("Client %s configuration missing bundles: %s" %
                              (metadata.hostname, ':'.join(missing)))
        return structures

    @Bcfg2.Server.Statistics.track_statistics()
    def BindStructures(self, structures, metadata, config):
        """ Given a list of structures (i.e. bundles), bind all the
        entries in them and add the structures to the config.

        :param structures: The list of structures for this client
        :type structures: list of lxml.etree._Element objects
        :param metadata: Client metadata to bind structures for
        :type metadata: Bcfg2.Server.Plugins.Metadata.ClientMetadata
        :param config: The configuration document to add fully-bound
                       structures to. Modified in-place.
        :type config: lxml.etree._Element
        """
        self.logger.debug("Binding structures for %s" % metadata.hostname)
        for astruct in structures:
            try:
                self.BindStructure(astruct, metadata)
                config.append(astruct)
            except:
                self.logger.error("error in BindStructure", exc_info=1)

    @Bcfg2.Server.Statistics.track_statistics()
    def BindStructure(self, structure, metadata):
        """ Bind all elements in a single structure (i.e., bundle).

        :param structure: The structure to bind.  Modified in-place.
        :type structures: lxml.etree._Element
        :param metadata: Client metadata to bind structure for
        :type metadata: Bcfg2.Server.Plugins.Metadata.ClientMetadata
        """
        self.logger.debug("Binding structure %s for %s" %
                          (structure.get("name", "unknown"),
                           metadata.hostname))
        for entry in structure.getchildren():
            if entry.tag.startswith("Bound"):
                entry.tag = entry.tag[5:]
                continue
            try:
                self.Bind(entry, metadata)
            except:
                exc = sys.exc_info()[1]
                if 'failure' not in entry.attrib:
                    entry.set('failure', 'bind error: %s' % exc)
                if isinstance(exc, PluginExecutionError):
                    msg = "Failed to bind entry"
                else:
                    msg = "Unexpected failure binding entry"
                self.logger.error("%s %s:%s: %s" %
                                  (msg, entry.tag, entry.get('name'), exc))

    def Bind(self, entry, metadata):
        """ Bind a single entry using the appropriate generator.

        :param entry: The entry to bind.  Modified in-place.
        :type entry: lxml.etree._Element
        :param metadata: Client metadata to bind structure for
        :type metadata: Bcfg2.Server.Plugins.Metadata.ClientMetadata
        """
        start = time.time()
        if 'altsrc' in entry.attrib:
            oldname = entry.get('name')
            entry.set('name', entry.get('altsrc'))
            entry.set('realname', oldname)
            del entry.attrib['altsrc']
            try:
                ret = self.Bind(entry, metadata)
                entry.set('name', oldname)
                del entry.attrib['realname']
                return ret
            except:
                entry.set('name', oldname)
                self.logger.error("Failed binding entry %s:%s with altsrc %s" %
                                  (entry.tag, entry.get('name'),
                                   entry.get('altsrc')))
                self.logger.error("Falling back to %s:%s" %
                                  (entry.tag, entry.get('name')))

        glist = [gen for gen in self.generators if
                 entry.get('name') in gen.Entries.get(entry.tag, {})]
        if len(glist) == 1:
            return glist[0].Entries[entry.tag][entry.get('name')](entry,
                                                                  metadata)
        elif len(glist) > 1:
            generators = ", ".join([gen.name for gen in glist])
            self.logger.error("%s %s served by multiple generators: %s" %
                              (entry.tag, entry.get('name'), generators))
        g2list = [gen for gen in self.generators if
                  gen.HandlesEntry(entry, metadata)]
        try:
            if len(g2list) == 1:
                return g2list[0].HandleEntry(entry, metadata)
            entry.set('failure', 'no matching generator')
            raise PluginExecutionError("No matching generator: %s:%s" %
                                       (entry.tag, entry.get('name')))
        finally:
            Bcfg2.Server.Statistics.stats.add_value("%s:Bind:%s" %
                                             (self.__class__.__name__,
                                              entry.tag),
                                             time.time() - start)

    def BuildConfiguration(self, client):
        """ Build the complete configuration for a client.

        :param client: The hostname of the client to build the
                       configuration for
        :type client: string
        :returns: :class:`lxml.etree._Element` - A complete Bcfg2
                  configuration document """
        self.logger.debug("Building configuration for %s" % client)
        start = time.time()
        config = lxml.etree.Element("Configuration", version='2.0',
                                    revision=self.revision)
        try:
            meta = self.build_metadata(client)
        except Bcfg2.Server.Plugin.MetadataConsistencyError:
            self.logger.error("Metadata consistency error for client %s" %
                              client)
            return lxml.etree.Element("error", type='metadata error')

        self.client_run_hook("start_client_run", meta)

        try:
            structures = self.GetStructures(meta)
        except:
            self.logger.error("Error in GetStructures", exc_info=1)
            return lxml.etree.Element("error", type='structure error')

        self.validate_structures(meta, structures)

        # Perform altsrc consistency checking
        esrcs = {}
        for struct in structures:
            for entry in struct:
                key = (entry.tag, entry.get('name'))
                if key in esrcs:
                    if esrcs[key] != entry.get('altsrc'):
                        self.logger.error("Found inconsistent altsrc mapping "
                                          "for entry %s:%s" % key)
                else:
                    esrcs[key] = entry.get('altsrc', None)
        del esrcs

        self.BindStructures(structures, meta, config)

        self.validate_goals(meta, config)

        self.client_run_hook("end_client_run", meta)

        sort_xml(config, key=lambda e: e.get('name'))

        self.logger.info("Generated config for %s in %.03f seconds" %
                         (client, time.time() - start))
        return config

    def HandleEvent(self, event):
        """ Handle a change in the Bcfg2 config file.

        :param event: The event to handle
        :type event: Bcfg2.Server.FileMonitor.Event
        """
        if event.filename != self.cfile:
            print("Got event for unknown file: %s" % event.filename)
            return
        if event.code2str() == 'deleted':
            return
        self.setup.reparse()
        self.metadata_cache.expire()

    def run(self):
        """ Run the server core. This calls :func:`_daemonize`,
        :func:`_run`, starts the :attr:`fam_thread`, and calls
        :func:`_block`, but note that it is the responsibility of the
        server core implementation to call :func:`shutdown` under
        normal operation. This also handles creation of the directory
        containing the pidfile, if necessary. """
        if self.setup['daemon']:
            # if we're dropping privs, then the pidfile is likely
            # /var/run/bcfg2-server/bcfg2-server.pid or similar.
            # since some OSes clean directories out of /var/run on
            # reboot, we need to ensure that the directory containing
            # the pidfile exists and has the appropriate permissions
            piddir = os.path.dirname(self.setup['daemon'])
            if not os.path.exists(piddir):
                os.makedirs(piddir)
                os.chown(piddir,
                         self.setup['daemon_uid'],
                         self.setup['daemon_gid'])
                os.chmod(piddir, 493)  # 0775
            if not self._daemonize():
                return False
        else:
            os.umask(int(self.setup['umask'], 8))

        if not self._run():
            self.shutdown()
            return False

        try:
            self.fam.start()
            self.fam_thread.start()
            self.fam.AddMonitor(self.cfile, self)

            for plug in self.plugins_by_type(Bcfg2.Server.Plugin.Threaded):
                plug.start_threads()
        except:
            self.shutdown()
            raise

        if self.setup['fam_blocking']:
            time.sleep(1)
            while self.fam.pending() != 0:
                time.sleep(1)

        self.set_debug(None, self.debug_flag)
        self._block()

    def _daemonize(self):
        """ Daemonize the server and write the pidfile.  This must be
        overridden by a core implementation. """
        raise NotImplementedError

    def _run(self):
        """ Start up the server; this method should return
        immediately.  This must be overridden by a core
        implementation. """
        raise NotImplementedError

    def _block(self):
        """ Enter the infinite loop.  This method should not return
        until the server is killed.  This must be overridden by a core
        implementation. """
        raise NotImplementedError

    def GetDecisions(self, metadata, mode):
        """ Get the decision list for a client.

        :param metadata: Client metadata to get the decision list for
        :type metadata: Bcfg2.Server.Plugins.Metadata.ClientMetadata
        :param mode: The decision mode ("whitelist" or "blacklist")
        :type mode: string
        :returns: list of Decision tuples ``(<entry tag>, <entry name>)``
        """
        self.logger.debug("Getting decision list for %s" % metadata.hostname)
        result = []
        for plugin in self.plugins_by_type(Bcfg2.Server.Plugin.Decision):
            try:
                result.extend(plugin.GetDecisions(metadata, mode))
            except:
                self.logger.error("Plugin: %s failed to generate decision list"
                                  % plugin.name, exc_info=1)
        return result

    @Bcfg2.Server.Statistics.track_statistics()
    def check_acls(self, address, rmi):
        """ Check client IP address and metadata object against all
        :class:`Bcfg2.Server.Plugin.interfaces.ClientACLs` plugins.
        If any ACL plugin denies access, then access is denied.  ACLs
        are checked in two phases: First, with the client IP address;
        and second, with the client metadata object.  This lets an ACL
        interface do a quick rejection based on IP before metadata is
        ever built.

        :param address: The address pair of the client to check ACLs for
        :type address: tuple of (<ip address>, <port>)
        :param rmi: The fully-qualified name of the RPC call
        :param rmi: string
        :returns: bool
        """
        plugins = self.plugins_by_type(Bcfg2.Server.Plugin.ClientACLs)
        try:
            ip_checks = [p.check_acl_ip(address, rmi) for p in plugins]
        except:
            self.logger.error("Unexpected error checking ACLs for %s for %s: "
                              "%s" % (address[0], rmi, sys.exc_info()[1]))
            return False  # failsafe

        if all(ip_checks):
            # if all ACL plugins return True (allow), then allow
            return True
        elif False in ip_checks:
            # if any ACL plugin returned False (deny), then deny
            return False
        # else, no plugins returned False, but not all plugins
        # returned True, so some plugin returned None (defer), so
        # defer.

        client, metadata = self.resolve_client(address)
        try:
            return all(p.check_acl_metadata(metadata, rmi) for p in plugins)
        except:
            self.logger.error("Unexpected error checking ACLs for %s for %s: "
                              "%s" % (client, rmi, sys.exc_info()[1]))
            return False  # failsafe

    @Bcfg2.Server.Statistics.track_statistics()
    def build_metadata(self, client_name):
        """ Build initial client metadata for a client

        :param client_name: The name of the client to build metadata
                            for
        :type client_name: string
        :returns: :class:`Bcfg2.Server.Plugins.Metadata.ClientMetadata`
        """
        if not hasattr(self, 'metadata'):
            # some threads start before metadata is even loaded
            raise Bcfg2.Server.Plugin.MetadataRuntimeError
        if self.metadata_cache_mode == 'initial':
            # the Metadata plugin handles loading the cached data if
            # we're only caching the initial metadata object
            imd = None
        else:
            imd = self.metadata_cache.get(client_name, None)
        if not imd:
            self.logger.debug("Building metadata for %s" % client_name)
            imd = self.metadata.get_initial_metadata(client_name)
            for conn in self.connectors:
                grps = conn.get_additional_groups(imd)
                self.metadata.merge_additional_groups(imd, grps)
            for conn in self.connectors:
                data = conn.get_additional_data(imd)
                self.metadata.merge_additional_data(imd, conn.name, data)
            imd.query.by_name = self.build_metadata
            if self.metadata_cache_mode in ['cautious', 'aggressive']:
                self.metadata_cache[client_name] = imd
        return imd

    def process_statistics(self, client_name, statistics):
        """ Process uploaded statistics for client.

        :param client_name: The name of the client to process
                            statistics for
        :type client_name: string
        :param statistics: The statistics document to process
        :type statistics: lxml.etree._Element
        """
        self.logger.debug("Processing statistics for %s" % client_name)
        meta = self.build_metadata(client_name)
        state = statistics.find(".//Statistics")
        if state.get('version') >= '2.0':
            for plugin in self.statistics:
                try:
                    plugin.process_statistics(meta, statistics)
                except:
                    self.logger.error("Plugin %s failed to process stats from "
                                      "%s" % (plugin.name, meta.hostname),
                                      exc_info=1)

        self.logger.info("Client %s reported state %s" % (client_name,
                                                          state.get('state')))
        self.client_run_hook("end_statistics", meta)

    def resolve_client(self, address, cleanup_cache=False, metadata=True):
        """ Given a client address, get the client hostname and
        optionally metadata.

        :param address: The address pair of the client to get the
                        canonical hostname for.
        :type address: tuple of (<ip address>, <port>)
        :param cleanup_cache: Tell the
                              :class:`Bcfg2.Server.Plugin.interfaces.Metadata`
                              plugin in :attr:`metadata` to clean up
                              any client or session cache it might
                              keep
        :type cleanup_cache: bool
        :param metadata: Build a
                         :class:`Bcfg2.Server.Plugins.Metadata.ClientMetadata`
                         object for this client as well.  This is
                         offered for convenience.
        :type metadata: bool
        :returns: tuple - If ``metadata`` is False, returns
                  ``(<canonical hostname>, None)``; if ``metadata`` is
                  True, returns ``(<canonical hostname>, <client
                  metadata object>)``
        """
        try:
            client = self.metadata.resolve_client(address,
                                                  cleanup_cache=cleanup_cache)
            if metadata:
                meta = self.build_metadata(client)
            else:
                meta = None
        except Bcfg2.Server.Plugin.MetadataConsistencyError:
            err = sys.exc_info()[1]
            self.critical_error("Client metadata resolution error for %s: %s" %
                                (address[0], err))
        except Bcfg2.Server.Plugin.MetadataRuntimeError:
            err = sys.exc_info()[1]
            self.critical_error('Metadata system runtime failure for %s: %s' %
                                (address[0], err))
        return (client, meta)

    def critical_error(self, message):
        """ Log an error with its traceback and return an XML-RPC fault
        to the client.

        :param message: The message to log and return to the client
        :type message: string
        :raises: :exc:`xmlrpclib.Fault`
        """
        self.logger.error(message, exc_info=1)
        raise xmlrpclib.Fault(xmlrpclib.APPLICATION_ERROR,
                              "Critical failure: %s" % message)

    def _get_rmi(self):
        """ Get a list of RMI calls exposed by plugins """
        rmi = dict()
        for pname, pinst in list(self.plugins.items()):
            for mname in pinst.__rmi__:
                rmi["%s.%s" % (pname, mname)] = getattr(pinst, mname)
        famname = self.fam.__class__.__name__
        for mname in self.fam.__rmi__:
            rmi["%s.%s" % (famname, mname)] = getattr(self.fam, mname)
        return rmi

    def _resolve_exposed_method(self, method_name):
        """ Resolve a method name to the callable that implements that
        method.

        :param method_name: Name of the method to resolve
        :type method_name: string
        :returns: callable
        """
        try:
            func = getattr(self, method_name)
        except AttributeError:
            raise NoExposedMethod(method_name)
        if not getattr(func, "exposed", False):
            raise NoExposedMethod(method_name)
        return func

    # XMLRPC handlers start here

    @exposed
    def listMethods(self, address):  # pylint: disable=W0613
        """ List all exposed methods, including plugin RMI.

        :param address: Client (address, port) pair
        :type address: tuple
        :returns: list of exposed method names
        """
        methods = [name
                   for name, func in inspect.getmembers(self, callable)
                   if (getattr(func, "exposed", False) and
                       self.check_acls(address, name))]
        methods.extend([m for m in self._get_rmi().keys()
                        if self.check_acls(address, m)])
        return methods

    @exposed
    def methodHelp(self, address, method_name):  # pylint: disable=W0613
        """ Get help from the docstring of an exposed method

        :param address: Client (address, port) pair
        :type address: tuple
        :param method_name: The name of the method to get help on
        :type method_name: string
        :returns: string - The help message from the method's docstring
        """
        try:
            func = self._resolve_exposed_method(method_name)
        except NoExposedMethod:
            return ""
        return func.__doc__

    @exposed
    @track_statistics()
    def DeclareVersion(self, address, version):
        """ Declare the client version.

        :param address: Client (address, port) pair
        :type address: tuple
        :param version: The client's declared version
        :type version: string
        :returns: bool - True on success
        :raises: :exc:`xmlrpclib.Fault`
        """
        client = self.resolve_client(address, metadata=False)[0]
        self.logger.debug("%s is running Bcfg2 client version %s" % (client,
                                                                     version))
        try:
            self.metadata.set_version(client, version)
        except (Bcfg2.Server.Plugin.MetadataConsistencyError,
                Bcfg2.Server.Plugin.MetadataRuntimeError):
            err = sys.exc_info()[1]
            self.critical_error("Unable to set version for %s: %s" %
                                (client, err))
        return True

    @exposed
    def GetProbes(self, address):
        """ Fetch probes for the client.

        :param address: Client (address, port) pair
        :type address: tuple
        :returns: lxml.etree._Element - XML tree describing probes for
                  this client
        :raises: :exc:`xmlrpclib.Fault`
        """
        resp = lxml.etree.Element('probes')
        client, metadata = self.resolve_client(address, cleanup_cache=True)
        self.logger.debug("Getting probes for %s" % client)
        try:
            for plugin in self.plugins_by_type(Bcfg2.Server.Plugin.Probing):
                for probe in plugin.GetProbes(metadata):
                    resp.append(probe)
            return lxml.etree.tostring(resp,
                                       xml_declaration=False).decode('UTF-8')
        except:
            err = sys.exc_info()[1]
            self.critical_error("Error determining probes for %s: %s" %
                                (client, err))

    @exposed
    def RecvProbeData(self, address, probedata):
        """ Receive probe data from clients.

        :param address: Client (address, port) pair
        :type address: tuple
        :returns: bool - True on success
        :raises: :exc:`xmlrpclib.Fault`
        """
        client, metadata = self.resolve_client(address)
        self.logger.debug("Receiving probe data from %s" % client)
        if self.metadata_cache_mode == 'cautious':
            # clear the metadata cache right after building the
            # metadata object; that way the cache is cleared for any
            # new probe data that's received, but the metadata object
            # that's created for RecvProbeData doesn't get cached.
            # I.e., the next metadata object that's built, after probe
            # data is processed, is cached.
            self.metadata_cache.expire(client)
        try:
            xpdata = lxml.etree.XML(probedata.encode('utf-8'),
                                    parser=Bcfg2.Server.XMLParser)
        except lxml.etree.XMLSyntaxError:
            err = sys.exc_info()[1]
            self.critical_error("Failed to parse probe data from client %s: %s"
                                % (client, err))

        sources = []
        for data in xpdata:
            source = data.get('source')
            if source not in sources:
                if source not in self.plugins:
                    self.logger.warning("Failed to locate plugin %s" % source)
                    continue
                sources.append(source)

        for source in sources:
            datalist = [data for data in xpdata
                        if data.get('source') == source]
            try:
                self.plugins[source].ReceiveData(metadata, datalist)
            except:
                err = sys.exc_info()[1]
                self.critical_error("Failed to process probe data from client "
                                    "%s: %s" % (client, err))
        return True

    @exposed
    def AssertProfile(self, address, profile):
        """ Set profile for a client.

        :param address: Client (address, port) pair
        :type address: tuple
        :returns: bool - True on success
        :raises: :exc:`xmlrpclib.Fault`
        """
        client = self.resolve_client(address, metadata=False)[0]
        self.logger.debug("%s sets its profile to %s" % (client, profile))
        try:
            self.metadata.set_profile(client, profile, address)
        except (Bcfg2.Server.Plugin.MetadataConsistencyError,
                Bcfg2.Server.Plugin.MetadataRuntimeError):
            err = sys.exc_info()[1]
            self.critical_error("Unable to assert profile for %s: %s" %
                           (client, err))
        return True

    @exposed
    def GetConfig(self, address):
        """ Build config for a client by calling
        :func:`BuildConfiguration`.

        :param address: Client (address, port) pair
        :type address: tuple
        :returns: lxml.etree._Element - The full configuration
                  document for the client
        :raises: :exc:`xmlrpclib.Fault`
        """
        client = self.resolve_client(address)[0]
        try:
            config = self.BuildConfiguration(client)
            return lxml.etree.tostring(config,
                                       xml_declaration=False).decode('UTF-8')
        except Bcfg2.Server.Plugin.MetadataConsistencyError:
            self.critical_error("Metadata consistency failure for %s" % client)

    @exposed
    def RecvStats(self, address, stats):
        """ Act on statistics upload with :func:`process_statistics`.

        :param address: Client (address, port) pair
        :type address: tuple
        :returns: bool - True on success
        :raises: :exc:`xmlrpclib.Fault`
        """
        client = self.resolve_client(address)[0]
        sdata = lxml.etree.XML(stats.encode('utf-8'),
                               parser=Bcfg2.Server.XMLParser)
        self.process_statistics(client, sdata)
        return True

    def authenticate(self, cert, user, password, address):
        """ Authenticate a client connection with
        :func:`Bcfg2.Server.Plugin.interfaces.Metadata.AuthenticateConnection`.

        :param cert: an x509 certificate
        :type cert: dict
        :param user: The username of the user trying to authenticate
        :type user: string
        :param password: The password supplied by the client
        :type password: string
        :param address: An address pair of ``(<ip address>, <port>)``
        :type address: tuple
        :return: bool - True if the authenticate succeeds, False otherwise
        """
        if self.ca:
            acert = cert
        else:
            # No ca, so no cert validation can be done
            acert = None
        return self.metadata.AuthenticateConnection(acert, user, password,
                                                    address)

    def check_acls(self, client_ip):
        """ Check if client IP is in list of accepted IPs """
        try:
            return self.plugins['Acl'].config.check_acl(client_ip)
        except KeyError:
            # No ACL means accept all incoming ips
            return True

    @exposed
    def GetDecisionList(self, address, mode):
        """ Get the decision list for the client with :func:`GetDecisions`.

        :param address: Client (address, port) pair
        :type address: tuple
        :returns: list of decision tuples
        :raises: :exc:`xmlrpclib.Fault`
        """
        metadata = self.resolve_client(address)[1]
        return self.GetDecisions(metadata, mode)

    @property
    def database_available(self):
        """ True if the database is configured and available, False
        otherwise. """
        return self._database_available

    @exposed
    def get_statistics(self, _):
        """ Get current statistics about component execution from
        :attr:`Bcfg2.Server.Statistics.stats`.

        :returns: dict - The statistics data as returned by
                  :func:`Bcfg2.Server.Statistics.Statistics.display` """
        return Bcfg2.Server.Statistics.stats.display()

    @exposed
    def toggle_debug(self, address):
        """ Toggle debug status of the FAM and all plugins

        :param address: Client (address, port) pair
        :type address: tuple
        :returns: bool - The new debug state of the FAM
        """
        return self.set_debug(address, not self.debug_flag)

    @exposed
    def toggle_core_debug(self, address):
        """ Toggle debug status of the server core

        :param address: Client (address, hostname) pair
        :type address: tuple
        :returns: bool - The new debug state of the FAM
        """
        return self.set_core_debug(address, not self.debug_flag)

    @exposed
    def toggle_fam_debug(self, address):
        """ Toggle debug status of the FAM

        :returns: bool - The new debug state of the FAM
        """
        self.logger.warning("Deprecated method set_fam_debug called by %s" %
                            address[0])
        return "This method is deprecated and will be removed in a future " + \
            "release\n%s" % self.fam.toggle_debug()

    @exposed
    def set_debug(self, address, debug):
        """ Explicitly set debug status of the FAM and all plugins

        :param address: Client (address, hostname) pair
        :type address: tuple
        :param debug: The new debug status.  This can either be a
                      boolean, or a string describing the state (e.g.,
                      "true" or "false"; case-insensitive)
        :type debug: bool or string
        :returns: bool - The new debug state
        """
        if debug not in [True, False]:
            debug = debug.lower() == "true"
        for plugin in self.plugins.values():
            plugin.set_debug(debug)
        rv = self.set_core_debug(address, debug)
        return self.fam.set_debug(debug) and rv

    @exposed
    def set_core_debug(self, _, debug):
        """ Explicity set debug status of the server core

        :param debug: The new debug status.  This can either be a
                      boolean, or a string describing the state (e.g.,
                      "true" or "false"; case-insensitive)
        :type debug: bool or string
        :returns: bool - The new debug state of the FAM
        """
        if debug not in [True, False]:
            debug = debug.lower() == "true"
        self.debug_flag = debug
        self.logger.info("Core: debug = %s" % debug)
        levels = self._loglevels[self.debug_flag]
        for handler in logging.root.handlers:
            level = levels.get(handler.name, levels['default'])
            self.logger.debug("Setting %s log handler to %s" %
                              (handler.name, logging.getLevelName(level)))
            handler.setLevel(level)
        return self.debug_flag

    @exposed
    def set_fam_debug(self, address, debug):
        """ Explicitly set debug status of the FAM

        :param debug: The new debug status of the FAM.  This can
                      either be a boolean, or a string describing the
                      state (e.g., "true" or "false";
                      case-insensitive)
        :type debug: bool or string
        :returns: bool - The new debug state of the FAM
        """
        if debug not in [True, False]:
            debug = debug.lower() == "true"
        self.logger.warning("Deprecated method set_fam_debug called by %s" %
                            address[0])
        return "This method is deprecated and will be removed in a future " + \
            "release\n%s" % self.fam.set_debug(debug)<|MERGE_RESOLUTION|>--- conflicted
+++ resolved
@@ -4,14 +4,9 @@
 import os
 import sys
 import time
-<<<<<<< HEAD
 import atexit
 import select
 import signal
-=======
-import select
-import atexit
->>>>>>> 3d06f311
 import logging
 import inspect
 import threading
@@ -105,13 +100,9 @@
         #: The Bcfg2 repository directory
         self.datastore = self.setup['repo']
 
-<<<<<<< HEAD
-        if setup['verbose']:
-=======
         if self.setup['debug']:
             level = logging.DEBUG
         elif self.setup['verbose']:
->>>>>>> 3d06f311
             level = logging.INFO
         else:
             level = logging.WARNING
@@ -129,7 +120,6 @@
         #: A :class:`logging.Logger` object for use by the core
         self.logger = logging.getLogger('bcfg2-server')
 
-<<<<<<< HEAD
         #: Log levels for the various logging handlers with debug True
         #: and False.  Each loglevel dict is a dict of ``logger name
         #: => log level``; the logger names are set in
@@ -146,22 +136,20 @@
 
         # enable debugging on the core now.  debugging is enabled on
         # everything else later
-        if setup['debug']:
+        if self.setup['debug']:
             self.set_core_debug(None, setup['debug'])
 
+        if 'ignore' not in self.setup:
+            self.setup.add_option('ignore', SERVER_FAM_IGNORE)
+            self.setup.reparse()
+
+        famargs = dict(filemonitor=self.setup['filemonitor'],
+                       debug=self.setup['debug'],
+                       ignore=self.setup['ignore'])
         try:
             filemonitor = \
                 Bcfg2.Server.FileMonitor.available[setup['filemonitor']]
         except KeyError:
-=======
-        if 'ignore' not in self.setup:
-            self.setup.add_option('ignore', SERVER_FAM_IGNORE)
-            self.setup.reparse()
-        famargs = dict(filemonitor=self.setup['filemonitor'],
-                       debug=self.setup['debug'],
-                       ignore=self.setup['ignore'])
-        if self.setup['filemonitor'] not in Bcfg2.Server.FileMonitor.available:
->>>>>>> 3d06f311
             self.logger.error("File monitor driver %s not available; "
                               "forcing to default" % self.setup['filemonitor'])
             famargs['filemonitor'] = 'default'
