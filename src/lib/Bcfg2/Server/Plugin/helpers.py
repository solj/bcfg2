--- conflicted
+++ resolved
@@ -1231,12 +1231,7 @@
         except UnicodeDecodeError:
             self.data = open(self.name, mode='rb').read()
         except:  # pylint: disable=W0201
-<<<<<<< HEAD
             self.logger.error("Failed to read file %s" % self.name)
-=======
-            LOGGER.error("Failed to read file %s: %s" % (self.name,
-                                                         sys.exc_info()[1]))
->>>>>>> 24a261f8
 
 
 class EntrySet(Debuggable):
