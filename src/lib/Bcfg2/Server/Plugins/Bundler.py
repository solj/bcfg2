"""This provides bundle clauses with translation functionality."""

import os
import re
import sys
import copy
import Bcfg2.Server
import Bcfg2.Server.Plugin
from genshi.template import TemplateError


class BundleFile(Bcfg2.Server.Plugin.StructFile):
    """ Representation of a bundle XML file """
<<<<<<< HEAD
    bundle_name_re = re.compile(r'^(?P<name>.*)\.(xml|genshi)$')

    def __init__(self, filename, should_monitor=False):
        Bcfg2.Server.Plugin.StructFile.__init__(self, filename,
                                                should_monitor=should_monitor)
        if self.name.endswith(".genshi"):
            self.logger.warning("Bundler: %s: Bundle filenames ending with "
                                ".genshi are deprecated; add the Genshi XML "
                                "namespace to a .xml bundle instead" %
                                self.name)
    __init__.__doc__ = Bcfg2.Server.Plugin.StructFile.__init__.__doc__

    def Index(self):
        Bcfg2.Server.Plugin.StructFile.Index(self)
        if self.xdata.get("name"):
            self.logger.warning("Bundler: %s: Explicitly specifying bundle "
                                "names is deprecated" % self.name)
    Index.__doc__ = Bcfg2.Server.Plugin.StructFile.Index.__doc__

    @property
    def bundle_name(self):
        """ The name of the bundle, as determined from the filename """
        return self.bundle_name_re.match(
            os.path.basename(self.name)).group("name")
=======
    def get_xml_value(self, metadata):
        """ get the XML data that applies to the given client """
        bundlename = os.path.splitext(os.path.basename(self.name))[0]
        bundle = lxml.etree.Element('Bundle', name=bundlename)
        for item in self.Match(metadata):
            bundle.append(copy.copy(item))
        return bundle


if HAS_GENSHI:
    class BundleTemplateFile(TemplateFile,
                             Bcfg2.Server.Plugin.StructFile):
        """ Representation of a Genshi-templated bundle XML file """

        def __init__(self, name, specific, encoding, fam=None):
            TemplateFile.__init__(self, name, specific, encoding)
            Bcfg2.Server.Plugin.StructFile.__init__(self, name, fam=fam)
            self.logger = logging.getLogger(name)

        def get_xml_value(self, metadata):
            """ get the rendered XML data that applies to the given
            client """
            if not hasattr(self, 'template'):
                msg = "No parsed template information for %s" % self.name
                self.logger.error(msg)
                raise Bcfg2.Server.Plugin.PluginExecutionError(msg)
            stream = self.template.generate(
                metadata=metadata,
                repo=SETUP['repo']).filter(removecomment)
            data = lxml.etree.XML(stream.render('xml',
                                                strip_whitespace=False),
                                  parser=Bcfg2.Server.XMLParser)
            bundlename = os.path.splitext(os.path.basename(self.name))[0]
            bundle = lxml.etree.Element('Bundle', name=bundlename)
            for item in self.Match(metadata, data):
                bundle.append(copy.deepcopy(item))
            return bundle

        def Match(self, metadata, xdata):  # pylint: disable=W0221
            """Return matching fragments of parsed template."""
            rv = []
            for child in xdata.getchildren():
                rv.extend(self._match(child, metadata))
            self.logger.debug("File %s got %d match(es)" % (self.name,
                                                            len(rv)))
            return rv

    class SGenshiTemplateFile(BundleTemplateFile):
        """ provided for backwards compat with the deprecated SGenshi
        plugin """
        pass
>>>>>>> 5c9cd247


class Bundler(Bcfg2.Server.Plugin.Plugin,
              Bcfg2.Server.Plugin.Structure,
              Bcfg2.Server.Plugin.XMLDirectoryBacked):
    """ The bundler creates dependent clauses based on the
    bundle/translation scheme from Bcfg1. """
    __author__ = 'bcfg-dev@mcs.anl.gov'
    __child__ = BundleFile
    patterns = re.compile(r'^.*\.(?:xml|genshi)$')

    def __init__(self, core, datastore):
        Bcfg2.Server.Plugin.Plugin.__init__(self, core, datastore)
        Bcfg2.Server.Plugin.Structure.__init__(self)
<<<<<<< HEAD
        Bcfg2.Server.Plugin.XMLDirectoryBacked.__init__(self, self.data)
        #: Bundles by bundle name, rather than filename
        self.bundles = dict()
    __init__.__doc__ = Bcfg2.Server.Plugin.Plugin.__init__.__doc__
=======
        self.encoding = core.setup['encoding']
        self.__child__ = self.template_dispatch
        Bcfg2.Server.Plugin.XMLDirectoryBacked.__init__(self, self.data,
                                                        self.core.fam)
        global SETUP
        SETUP = core.setup

    def template_dispatch(self, name, _):
        """ Add the correct child entry type to Bundler depending on
        whether the XML file in question is a plain XML file or a
        templated bundle """
        bundle = lxml.etree.parse(name, parser=Bcfg2.Server.XMLParser)
        nsmap = bundle.getroot().nsmap
        if (name.endswith('.genshi') or
            ('py' in nsmap and
             nsmap['py'] == 'http://genshi.edgewall.org/')):
            if HAS_GENSHI:
                spec = Bcfg2.Server.Plugin.Specificity()
                return BundleTemplateFile(name, spec, self.encoding,
                                          fam=self.core.fam)
            else:
                raise Bcfg2.Server.Plugin.PluginExecutionError("Genshi not "
                                                               "available: %s"
                                                               % name)
        else:
            return BundleFile(name, fam=self.fam)
>>>>>>> 5c9cd247

    def HandleEvent(self, event):
        Bcfg2.Server.Plugin.XMLDirectoryBacked.HandleEvent(self, event)

        self.bundles = dict([(b.bundle_name, b)
                             for b in self.entries.values()])
    HandleEvent.__doc__ = \
        Bcfg2.Server.Plugin.XMLDirectoryBacked.HandleEvent.__doc__

    def BuildStructures(self, metadata):
        bundleset = []
        bundles = copy.copy(metadata.bundles)
        bundles_added = set(bundles)
        while bundles:
            bundlename = bundles.pop()
            try:
                bundle = self.bundles[bundlename]
            except KeyError:
                self.logger.error("Bundler: Bundle %s does not exist" %
                                  bundlename)
                continue

            try:
                data = bundle.XMLMatch(metadata)
            except TemplateError:
                err = sys.exc_info()[1]
                self.logger.error("Bundler: Failed to render templated bundle "
                                  "%s: %s" % (bundlename, err))
                continue
            except:
                self.logger.error("Bundler: Unexpected bundler error for %s" %
                                  bundlename, exc_info=1)
                continue

            if data.get("independent", "false").lower() == "true":
                data.tag = "Independent"
                del data.attrib['independent']

            data.set("name", bundlename)

            for child in data.findall("Bundle"):
                if child.getchildren():
                    # XInclude'd bundle -- "flatten" it so there
                    # aren't extra Bundle tags, since other bits in
                    # Bcfg2 only handle the direct children of the
                    # top-level Bundle tag
                    if data.get("name"):
                        self.logger.warning("Bundler: In file XIncluded from "
                                            "%s: Explicitly specifying "
                                            "bundle names is deprecated" %
                                            self.name)
                    for el in child.getchildren():
                        data.append(el)
                    data.remove(child)
                elif child.get("name"):
                    # dependent bundle -- add it to the list of
                    # bundles for this client
                    if child.get("name") not in bundles_added:
                        bundles.append(child.get("name"))
                        bundles_added.add(child.get("name"))
                    data.remove(child)
                else:
                    # neither name or children -- wat
                    self.logger.warning("Bundler: Useless empty Bundle tag "
                                        "in %s" % self.name)
                    data.remove(child)
            bundleset.append(data)
        return bundleset
    BuildStructures.__doc__ = \
        Bcfg2.Server.Plugin.Structure.BuildStructures.__doc__<|MERGE_RESOLUTION|>--- conflicted
+++ resolved
@@ -11,7 +11,6 @@
 
 class BundleFile(Bcfg2.Server.Plugin.StructFile):
     """ Representation of a bundle XML file """
-<<<<<<< HEAD
     bundle_name_re = re.compile(r'^(?P<name>.*)\.(xml|genshi)$')
 
     def __init__(self, filename, should_monitor=False):
@@ -36,59 +35,6 @@
         """ The name of the bundle, as determined from the filename """
         return self.bundle_name_re.match(
             os.path.basename(self.name)).group("name")
-=======
-    def get_xml_value(self, metadata):
-        """ get the XML data that applies to the given client """
-        bundlename = os.path.splitext(os.path.basename(self.name))[0]
-        bundle = lxml.etree.Element('Bundle', name=bundlename)
-        for item in self.Match(metadata):
-            bundle.append(copy.copy(item))
-        return bundle
-
-
-if HAS_GENSHI:
-    class BundleTemplateFile(TemplateFile,
-                             Bcfg2.Server.Plugin.StructFile):
-        """ Representation of a Genshi-templated bundle XML file """
-
-        def __init__(self, name, specific, encoding, fam=None):
-            TemplateFile.__init__(self, name, specific, encoding)
-            Bcfg2.Server.Plugin.StructFile.__init__(self, name, fam=fam)
-            self.logger = logging.getLogger(name)
-
-        def get_xml_value(self, metadata):
-            """ get the rendered XML data that applies to the given
-            client """
-            if not hasattr(self, 'template'):
-                msg = "No parsed template information for %s" % self.name
-                self.logger.error(msg)
-                raise Bcfg2.Server.Plugin.PluginExecutionError(msg)
-            stream = self.template.generate(
-                metadata=metadata,
-                repo=SETUP['repo']).filter(removecomment)
-            data = lxml.etree.XML(stream.render('xml',
-                                                strip_whitespace=False),
-                                  parser=Bcfg2.Server.XMLParser)
-            bundlename = os.path.splitext(os.path.basename(self.name))[0]
-            bundle = lxml.etree.Element('Bundle', name=bundlename)
-            for item in self.Match(metadata, data):
-                bundle.append(copy.deepcopy(item))
-            return bundle
-
-        def Match(self, metadata, xdata):  # pylint: disable=W0221
-            """Return matching fragments of parsed template."""
-            rv = []
-            for child in xdata.getchildren():
-                rv.extend(self._match(child, metadata))
-            self.logger.debug("File %s got %d match(es)" % (self.name,
-                                                            len(rv)))
-            return rv
-
-    class SGenshiTemplateFile(BundleTemplateFile):
-        """ provided for backwards compat with the deprecated SGenshi
-        plugin """
-        pass
->>>>>>> 5c9cd247
 
 
 class Bundler(Bcfg2.Server.Plugin.Plugin,
@@ -103,47 +49,15 @@
     def __init__(self, core, datastore):
         Bcfg2.Server.Plugin.Plugin.__init__(self, core, datastore)
         Bcfg2.Server.Plugin.Structure.__init__(self)
-<<<<<<< HEAD
         Bcfg2.Server.Plugin.XMLDirectoryBacked.__init__(self, self.data)
         #: Bundles by bundle name, rather than filename
         self.bundles = dict()
-    __init__.__doc__ = Bcfg2.Server.Plugin.Plugin.__init__.__doc__
-=======
-        self.encoding = core.setup['encoding']
-        self.__child__ = self.template_dispatch
-        Bcfg2.Server.Plugin.XMLDirectoryBacked.__init__(self, self.data,
-                                                        self.core.fam)
-        global SETUP
-        SETUP = core.setup
-
-    def template_dispatch(self, name, _):
-        """ Add the correct child entry type to Bundler depending on
-        whether the XML file in question is a plain XML file or a
-        templated bundle """
-        bundle = lxml.etree.parse(name, parser=Bcfg2.Server.XMLParser)
-        nsmap = bundle.getroot().nsmap
-        if (name.endswith('.genshi') or
-            ('py' in nsmap and
-             nsmap['py'] == 'http://genshi.edgewall.org/')):
-            if HAS_GENSHI:
-                spec = Bcfg2.Server.Plugin.Specificity()
-                return BundleTemplateFile(name, spec, self.encoding,
-                                          fam=self.core.fam)
-            else:
-                raise Bcfg2.Server.Plugin.PluginExecutionError("Genshi not "
-                                                               "available: %s"
-                                                               % name)
-        else:
-            return BundleFile(name, fam=self.fam)
->>>>>>> 5c9cd247
 
     def HandleEvent(self, event):
         Bcfg2.Server.Plugin.XMLDirectoryBacked.HandleEvent(self, event)
 
         self.bundles = dict([(b.bundle_name, b)
                              for b in self.entries.values()])
-    HandleEvent.__doc__ = \
-        Bcfg2.Server.Plugin.XMLDirectoryBacked.HandleEvent.__doc__
 
     def BuildStructures(self, metadata):
         bundleset = []
@@ -203,6 +117,4 @@
                                         "in %s" % self.name)
                     data.remove(child)
             bundleset.append(data)
-        return bundleset
-    BuildStructures.__doc__ = \
-        Bcfg2.Server.Plugin.Structure.BuildStructures.__doc__+        return bundleset