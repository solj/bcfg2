""" The CfgAuthorizedKeysGenerator generates ``authorized_keys`` files
based on an XML specification of which SSH keypairs should granted
access. """

import lxml.etree
import Bcfg2.Options
from Bcfg2.Server.Plugin import StructFile, PluginExecutionError
from Bcfg2.Server.Plugins.Cfg import CfgGenerator, get_cfg
from Bcfg2.Server.Plugins.Metadata import ClientMetadata


class CfgAuthorizedKeysGenerator(CfgGenerator, StructFile):
    """ The CfgAuthorizedKeysGenerator generates authorized_keys files
    based on an XML specification of which SSH keypairs should granted
    access. """

    #: Different configurations for different clients/groups can be
    #: handled with Client and Group tags within authorizedkeys.xml
    __specific__ = False

    #: Handle authorized keys XML files
    __basenames__ = ['authorizedkeys.xml', 'authorized_keys.xml']

    def __init__(self, fname):
        CfgGenerator.__init__(self, fname, None)
        StructFile.__init__(self, fname)
        self.cache = dict()
        self.core = get_cfg().core
    __init__.__doc__ = CfgGenerator.__init__.__doc__

    def handle_event(self, event):
        CfgGenerator.handle_event(self, event)
        StructFile.HandleEvent(self, event)
        self.cache = dict()
    handle_event.__doc__ = CfgGenerator.handle_event.__doc__

    def get_data(self, entry, metadata):
        spec = self.XMLMatch(metadata)
        rv = []
        for allow in spec.findall("Allow"):
            options = []
            for opt in allow.findall("Option"):
                if opt.get("value"):
                    options.append("%s=%s" % (opt.get("name"),
                                              opt.get("value")))
                else:
                    options.append(opt.get("name"))

            pubkey_name = allow.get("from")
            if pubkey_name:
                host = allow.get("host")
                group = allow.get("group")
                category = allow.get("category", self.category)
                if host:
                    key_md = self.core.build_metadata(host)
                elif group:
                    key_md = ClientMetadata("dummy", group, [group], [],
                                            set(), set(), dict(), None,
                                            None, None, None)
<<<<<<< HEAD
                elif (Bcfg2.Options.setup.sshkeys_category and
                      not metadata.group_in_category(
                        Bcfg2.Options.setup.sshkeys_category)):
                    self.logger.warning("Cfg: %s ignoring Allow from %s: "
                                        "No group in category %s" %
                                        (metadata.hostname, pubkey_name,
                                         Bcfg2.Options.setup.sshkeys_category))
=======
                elif category and not metadata.group_in_category(category):
                    self.logger.warning("Cfg: %s ignoring Allow from %s: "
                                        "No group in category %s" %
                                        (metadata.hostname, pubkey_name,
                                         category))
>>>>>>> 8fd0dad3
                    continue
                else:
                    key_md = metadata

                key_entry = lxml.etree.Element("Path", name=pubkey_name)
                try:
                    self.core.Bind(key_entry, key_md)
                except PluginExecutionError:
                    self.logger.info("Cfg: %s skipping Allow from %s: "
                                     "No key found" % (metadata.hostname,
                                                       pubkey_name))
                    continue
                if not key_entry.text:
                    self.logger.warning("Cfg: %s skipping Allow from %s: "
                                        "Empty public key" %
                                        (metadata.hostname, pubkey_name))
                    continue
                pubkey = key_entry.text
            elif allow.text:
                pubkey = allow.text.strip()
            else:
                self.logger.warning("Cfg: %s ignoring empty Allow tag: %s" %
                                    (metadata.hostname,
                                     lxml.etree.tostring(allow)))
                continue
            rv.append(" ".join([",".join(options), pubkey]).strip())
        return "\n".join(rv)
    get_data.__doc__ = CfgGenerator.get_data.__doc__<|MERGE_RESOLUTION|>--- conflicted
+++ resolved
@@ -50,28 +50,19 @@
             if pubkey_name:
                 host = allow.get("host")
                 group = allow.get("group")
-                category = allow.get("category", self.category)
+                category = allow.get("category",
+                                     Bcfg2.Options.setup.sshkeys_category)
                 if host:
                     key_md = self.core.build_metadata(host)
                 elif group:
                     key_md = ClientMetadata("dummy", group, [group], [],
                                             set(), set(), dict(), None,
                                             None, None, None)
-<<<<<<< HEAD
-                elif (Bcfg2.Options.setup.sshkeys_category and
-                      not metadata.group_in_category(
-                        Bcfg2.Options.setup.sshkeys_category)):
-                    self.logger.warning("Cfg: %s ignoring Allow from %s: "
-                                        "No group in category %s" %
-                                        (metadata.hostname, pubkey_name,
-                                         Bcfg2.Options.setup.sshkeys_category))
-=======
                 elif category and not metadata.group_in_category(category):
                     self.logger.warning("Cfg: %s ignoring Allow from %s: "
                                         "No group in category %s" %
                                         (metadata.hostname, pubkey_name,
                                          category))
->>>>>>> 8fd0dad3
                     continue
                 else:
                     key_md = metadata
