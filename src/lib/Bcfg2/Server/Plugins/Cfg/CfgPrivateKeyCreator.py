--- conflicted
+++ resolved
@@ -33,34 +33,7 @@
         pubkey_path = os.path.dirname(self.name) + ".pub"
         pubkey_name = os.path.join(pubkey_path, os.path.basename(pubkey_path))
         self.pubkey_creator = CfgPublicKeyCreator(pubkey_name)
-<<<<<<< HEAD
         self.cmd = Executor()
-    __init__.__doc__ = XMLCfgCreator.__init__.__doc__
-=======
-
-    @property
-    def category(self):
-        """ The name of the metadata category that generated keys are
-        specific to """
-        if (SETUP.cfp.has_section("sshkeys") and
-            SETUP.cfp.has_option("sshkeys", "category")):
-            return SETUP.cfp.get("sshkeys", "category")
-        return None
-
-    @property
-    def passphrase(self):
-        """ The passphrase used to encrypt private keys """
-        if (HAS_CRYPTO and
-            SETUP.cfp.has_section("sshkeys") and
-            SETUP.cfp.has_option("sshkeys", "passphrase")):
-            return Bcfg2.Encryption.get_passphrases(SETUP)[
-                SETUP.cfp.get("sshkeys", "passphrase")]
-        return None
-
-    def handle_event(self, event):
-        CfgCreator.handle_event(self, event)
-        StructFile.HandleEvent(self, event)
->>>>>>> c3edef5b
 
     def _gen_keypair(self, metadata, spec=None):
         """ Generate a keypair according to the given client medata
@@ -153,55 +126,4 @@
             return privkey
         finally:
             shutil.rmtree(os.path.dirname(filename))
-<<<<<<< HEAD
-    # pylint: enable=W0221
-=======
-    # pylint: enable=W0221
-
-    def Index(self):
-        StructFile.Index(self)
-        if HAS_CRYPTO:
-            for el in self.xdata.xpath("//*[@encrypted]"):
-                try:
-                    el.text = self._decrypt(el).encode('ascii',
-                                                       'xmlcharrefreplace')
-                except UnicodeDecodeError:
-                    self.logger.info("Cfg: Decrypted %s to gibberish, skipping"
-                                     % el.tag)
-                except Bcfg2.Encryption.EVPError:
-                    default_strict = SETUP.cfp.get(
-                        Bcfg2.Encryption.CFG_SECTION, "decrypt",
-                        default="strict")
-                    strict = self.xdata.get("decrypt",
-                                            default_strict) == "strict"
-                    msg = "Cfg: Failed to decrypt %s element in %s" % \
-                        (el.tag, self.name)
-                    if strict:
-                        raise PluginExecutionError(msg)
-                    else:
-                        self.logger.debug(msg)
-
-    def _decrypt(self, element):
-        """ Decrypt a single encrypted element """
-        if not element.text or not element.text.strip():
-            return
-        passes = Bcfg2.Encryption.get_passphrases(SETUP)
-        try:
-            passphrase = passes[element.get("encrypted")]
-            try:
-                return Bcfg2.Encryption.ssl_decrypt(
-                    element.text,
-                    passphrase,
-                    algorithm=Bcfg2.Encryption.get_algorithm(SETUP))
-            except Bcfg2.Encryption.EVPError:
-                # error is raised below
-                pass
-        except KeyError:
-            # bruteforce_decrypt raises an EVPError with a sensible
-            # error message, so we just let it propagate up the stack
-            return Bcfg2.Encryption.bruteforce_decrypt(
-                element.text,
-                passphrases=passes.values(),
-                algorithm=Bcfg2.Encryption.get_algorithm(SETUP))
-        raise Bcfg2.Encryption.EVPError("Failed to decrypt")
->>>>>>> c3edef5b
+    # pylint: enable=W0221