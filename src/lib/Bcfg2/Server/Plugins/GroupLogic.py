--- conflicted
+++ resolved
@@ -39,10 +39,7 @@
         Bcfg2.Server.Plugin.Plugin.__init__(self, core, datastore)
         Bcfg2.Server.Plugin.Connector.__init__(self)
         self.config = GroupLogicConfig(os.path.join(self.data, "groups.xml"),
-<<<<<<< HEAD
                                        should_monitor=True)
-=======
-                                       core.fam)
         self._local = local()
         # building is a thread-local set that tracks which machines
         # GroupLogic is getting additional groups for.  If a
@@ -55,7 +52,6 @@
         # GroupLogic.get_additional_groups() for all hosts, which
         # requires building all metadata...
         self._local.building = set()
->>>>>>> 5b2af266
 
     def get_additional_groups(self, metadata):
         if metadata.hostname in self._local.building:
