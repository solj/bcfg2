--- conflicted
+++ resolved
@@ -1394,11 +1394,6 @@
             # look at cert.cN
             client = certinfo['commonName']
             self.debug_log("Got cN %s; using as client name" % client)
-<<<<<<< HEAD
-            auth_type = self.auth.get(client,
-                                      Bcfg2.Options.setup.authentication)
-=======
->>>>>>> ee11ee47
         elif user == 'root':
             id_method = 'address'
             try:
@@ -1421,7 +1416,7 @@
         self.debug_log("Authenticating client %s" % client)
 
         # validate id_method
-        auth_type = self.auth.get(client, self.core.setup['authentication'])
+        auth_type = self.auth.get(client, Bcfg2.Options.setup.authentication)
         if auth_type == 'cert' and id_method != 'cert':
             self.logger.error("Client %s does not provide a cert, but only "
                               "cert auth is allowed" % client)
