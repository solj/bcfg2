--- conflicted
+++ resolved
@@ -78,11 +78,8 @@
 import logging
 import lxml.etree
 import Bcfg2.Server.Plugin
-<<<<<<< HEAD
-import Bcfg2.Server.FileMonitor
-=======
+from Bcfg2.Server.FileMonitor import get_fam
 from Bcfg2.Options import get_option_parser
->>>>>>> 661d1f6d
 from Bcfg2.Compat import any, md5  # pylint: disable=W0622
 
 LOGGER = logging.getLogger(__name__)
@@ -128,12 +125,8 @@
         self.basepath = basepath
         self.cachepath = cachepath
         self.virt_pkgs = dict()
-<<<<<<< HEAD
-        self.fam = Bcfg2.Server.FileMonitor.get_fam()
-=======
-        self.fam = fam
+        self.fam = get_fam()
         self.setup = get_option_parser()
->>>>>>> 661d1f6d
 
         try:
             self.ptype = sources[0].ptype
