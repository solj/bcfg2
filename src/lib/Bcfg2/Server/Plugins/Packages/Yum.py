""" Yum backend for :mod:`Bcfg2.Server.Plugins.Packages`.  This module
is the most complex backend because it has to handle Yum sources
without yum Python libraries, with yum Python libraries, and Pulp
sources.  (See :ref:`native-yum-libraries` for details on using the
yum Python libraries and :ref:`pulp-source-support` for details on
Pulp sources.)

.. _bcfg2-yum-helper:

bcfg2-yum-helper
~~~~~~~~~~~~~~~~

If using the yum Python libraries, :class:`YumCollection` makes shell
calls to an external command, ``bcfg2-yum-helper``, which performs the
actual yum API calls.  This is done because the yum libs have horrific
memory leaks, and apparently the right way to get around that in
long-running processes it to have a short-lived helper.  This is how
it's done by yum itself in ``yum-updatesd``, which is a long-running
daemon that checks for and applies updates.

.. _yum-pkg-objects:

Package Objects
~~~~~~~~~~~~~~~

:class:`Bcfg2.Server.Plugins.Packages.Collection.Collection` objects
have the option to translate from some backend-specific representation
of packages to XML entries; see :ref:`pkg-objects` for more
information on this.  If you are using the Python yum libraries,
:class:`Bcfg2.Server.Plugins.Packages.Yum.YumCollection` opts to do
this, using the yum tuple representation of packages, which is::

    (<name>, <arch>, <epoch>, <version>, <release>)

For shorthand this is occasionally abbrevated "naevr".  Any datum that
is not defined is ``None``.  So a normal package entry that can be any
version would be passed to :ref:`bcfg2-yum-helper` as::

    ("somepackage", None, None, None, None)

A package returned from the helper might look more like this::

    ("somepackage", "x86_64", None, "1.2.3", "1.el6")

We translate between this representation and the XML representation of
packages with :func:`YumCollection.packages_from_entry` and
:func:`YumCollection.packages_to_entry`.

The Yum Backend
~~~~~~~~~~~~~~~
"""

import os
import re
import sys
import time
import copy
import errno
import socket
import logging
import lxml.etree
import Bcfg2.Server.Plugin
import Bcfg2.Server.FileMonitor
from lockfile import FileLock
from Bcfg2.Utils import Executor
from distutils.spawn import find_executable
# pylint: disable=W0622
from Bcfg2.Compat import StringIO, cPickle, HTTPError, URLError, \
    ConfigParser, any
# pylint: enable=W0622
from Bcfg2.Server.Plugins.Packages.Collection import Collection
from Bcfg2.Server.Plugins.Packages.Source import SourceInitError, Source, \
    fetch_url
from Bcfg2.Server.Statistics import track_statistics

LOGGER = logging.getLogger(__name__)

# pylint: disable=E0611
try:
    from pulp.client.consumer.config import ConsumerConfig
    from pulp.client.api.repository import RepositoryAPI
    from pulp.client.api.consumer import ConsumerAPI
    from pulp.client.api import server
    HAS_PULP = True
except ImportError:
    HAS_PULP = False
# pylint: enable=E0611

try:
    import yum
    try:
        import json
        # py2.4 json library is structured differently
        json.loads  # pylint: disable=W0104
    except (ImportError, AttributeError):
        import simplejson as json
    HAS_YUM = True
except ImportError:
    HAS_YUM = False
    LOGGER.info("Packages: No yum libraries found; forcing use of internal "
                "dependency resolver")


XP = '{http://linux.duke.edu/metadata/common}'
RP = '{http://linux.duke.edu/metadata/rpm}'
RPO = '{http://linux.duke.edu/metadata/repo}'
FL = '{http://linux.duke.edu/metadata/filelists}'

PULPSERVER = None
PULPCONFIG = None


options = [  # pylint: disable=C0103
    Bcfg2.Options.Common.client_timeout,
    Bcfg2.Options.PathOption(
        cf=("packages:yum", "helper"), dest="yum_helper",
        help="Path to the bcfg2-yum-helper executable"),
    Bcfg2.Options.BooleanOption(
        cf=("packages:yum", "use_yum_libraries"),
        help="Use Python yum libraries"),
    Bcfg2.Options.PathOption(
        cf=("packages:yum", "gpg_keypath"), default="/etc/pki/rpm-gpg",
        help="GPG key path on the client"),
    Bcfg2.Options.Option(
        cf=("packages:yum", "*"), dest="yum_options",
        help="Other yum options to include in generated yum configs")]
if HAS_PULP:
    options.append(
        Bcfg2.Options.Option(
            cf=("packages:pulp", "username"), dest="pulp_username",
            help="Username for Pulp authentication"))
    options.append(
        Bcfg2.Options.Option(
            cf=("packages:pulp", "password"), dest="pulp_password",
            help="Password for Pulp authentication"))


def _setup_pulp():
    """ Connect to a Pulp server and pass authentication credentials.
    This only needs to be called once, but multiple calls won't hurt
    anything.

    :returns: :class:`pulp.client.api.server.PulpServer`
    """
    global PULPSERVER, PULPCONFIG
    if not HAS_PULP:
        msg = "Packages: Cannot create Pulp collection: Pulp libraries " + \
            "not found"
        LOGGER.error(msg)
        raise Bcfg2.Server.Plugin.PluginInitError(msg)

    if PULPSERVER is None:
        PULPCONFIG = ConsumerConfig()
        serveropts = PULPCONFIG.server

        PULPSERVER = server.PulpServer(serveropts['host'],
                                       int(serveropts['port']),
                                       serveropts['scheme'],
                                       serveropts['path'])
        PULPSERVER.set_basic_auth_credentials(
            Bcfg2.Options.setup.pulp_username,
            Bcfg2.Options.setup.pulp_password)
        server.set_active_server(PULPSERVER)
    return PULPSERVER


class PulpCertificateData(Bcfg2.Server.Plugin.SpecificData):
    """ Handle pulp consumer certificate data for
    :class:`PulpCertificateSet` """

    def bind_entry(self, entry, _):
        """ Given an abstract entry, add data to it and return it.
        :class:`PulpCertificateSet` handles binding entry metadata.

        :param entry: The abstract entry to bind data to
        :type entry: lxml.etree._Element
        :returns: lxml.etree._Element - the bound entry
        """
        entry.set("type", "file")
        if self.data:
            entry.text = self.data
        else:
            entry.set("empty", "true")
        return entry


class PulpCertificateSet(Bcfg2.Server.Plugin.EntrySet):
    """ Handle Pulp consumer certificates. """

    #: The path to certificates on consumer machines
    certpath = "/etc/pki/consumer/cert.pem"

    def __init__(self, path):
        """
        :param path: The path to the directory where Pulp consumer
                     certificates will be stored
        :type path: string
        """
        Bcfg2.Server.Plugin.EntrySet.__init__(self,
                                              os.path.basename(self.certpath),
                                              path,
                                              PulpCertificateData,
                                              "UTF-8")
        self.metadata = dict(owner='root',
                             group='root',
                             mode='0644',
                             secontext='__default__',
                             important='true',
                             sensitive='true',
                             paranoid=self.metadata['paranoid'])
        self.fam = Bcfg2.Server.FileMonitor.get_fam()
        self.fam.AddMonitor(path, self)

    def HandleEvent(self, event):
        """ Handle FAM events on certificate files.

        :param event: The event to handle
        :type event: Bcfg2.Server.FileMonitor.Event """
        if event.filename != self.path:
            return self.handle_event(event)

    def write_data(self, data, metadata):
        """ Write a new certificate to the filesystem.

        :param data: The new certificate data
        :type data: string
        :param metadata: Metadata for the client to write the
                         certificate for
        :type metadata: Bcfg2.Server.Plugins.Metadata.ClientMetadata
        """
        specific = "%s.H_%s" % (os.path.basename(self.certpath),
                                metadata.hostname)
        fileloc = os.path.join(self.path, specific)

        self.logger.info("Packages: Writing certificate data for %s to %s" %
                         (metadata.hostname, fileloc))
        try:
            open(fileloc, 'wb').write(data)
        except IOError:
            err = sys.exc_info()[1]
            self.logger.error("Could not write %s: %s" % (fileloc, err))
            return
        self.verify_file(specific)

    def verify_file(self, filename):
        """ Service the FAM events queued up by the key generation so
        the data structure entries will be available for binding.

        NOTE: We wait for up to ten seconds. There is some potential
        for race condition, because if the file monitor doesn't get
        notified about the new key files in time, those entries won't
        be available for binding. In practice, this seems "good
        enough."

        :param filename: The filename to check for events on
        :type filename: string
        """
        tries = 0
        updated = False
        while not updated:
            if tries >= 10:
                self.logger.error("%s still not registered" % filename)
                return
            self.fam.handle_events_in_interval(1)
            if filename in self.entries:
                break
            else:
                tries += 1
                continue


class YumCollection(Collection):
    """ Handle collections of Yum sources.  If we're using the yum
    Python libraries, then this becomes a very full-featured
    :class:`Bcfg2.Server.Plugins.Packages.Collection.Collection`
    object; if not, then it defers to the :class:`YumSource`
    object.

    .. private-include: _add_gpg_instances, _get_pulp_consumer
    """

    _helper = None

    #: Options that are included in the [packages:yum] section of the
    #: config but that should not be included in the temporary
    #: yum.conf we write out
    option_blacklist = ["use_yum_libraries", "helper"]

    #: :class:`PulpCertificateSet` object used to handle Pulp certs
    pulp_cert_set = None

    def __init__(self, metadata, sources, cachepath, basepath, debug=False):
        Collection.__init__(self, metadata, sources, cachepath, basepath,
                            debug=debug)
        self.keypath = os.path.join(self.cachepath, "keys")

        #: A :class:`Bcfg2.Utils.Executor` object to use to run
        #: external commands
        self.cmd = Executor()

        if self.use_yum:
            #: Define a unique cache file for this collection to use
            #: for cached yum metadata
            self.cachefile = os.path.join(self.cachepath,
                                          "cache-%s" % self.cachekey)

            #: The path to the server-side config file used when
            #: resolving packages with the Python yum libraries
            self.cfgfile = os.path.join(self.cachefile, "yum.conf")

            if not os.path.exists(self.cachefile):
                self.debug_log("Creating common cache %s" % self.cachefile)
                os.mkdir(self.cachefile)
                if Bcfg2.Options.setup.packages_metadata:
                    self.setup_data()
            self.cmd = Executor()
        else:
            self.cachefile = None
            self.cmd = None

        if HAS_PULP and self.has_pulp_sources:
            _setup_pulp()
            if self.pulp_cert_set is None:
                certdir = os.path.join(
                    self.basepath,
                    "pulp",
                    os.path.basename(PulpCertificateSet.certpath))
                try:
                    os.makedirs(certdir)
                except OSError:
                    err = sys.exc_info()[1]
                    if err.errno == errno.EEXIST:
                        pass
                    else:
                        self.logger.error("Could not create Pulp consumer "
                                          "cert directory at %s: %s" %
                                          (certdir, err))
<<<<<<< HEAD
                self.__class__.pulp_cert_set = PulpCertificateSet(certdir)
=======
                self.__class__.pulp_cert_set = PulpCertificateSet(certdir,
                                                                  self.fam)

    @property
    def disableMetaData(self):  # pylint: disable=C0103
        """ Report whether or not metadata processing is enabled.
        This duplicates code in Packages/__init__.py, and can probably
        be removed in Bcfg2 1.4 when we have a module-level setup
        object. """
        if self.setup is None:
            return True
        try:
            return not self.setup.cfp.getboolean("packages", "resolver")
        except (ConfigParser.NoSectionError, ConfigParser.NoOptionError):
            return False
        except ValueError:
            # for historical reasons we also accept "enabled" and
            # "disabled"
            return self.setup.cfp.get(
                "packages",
                "metadata",
                default="enabled").lower() == "disabled"
>>>>>>> 24a261f8

    @property
    def __package_groups__(self):
        return True

    @property
    def helper(self):
<<<<<<< HEAD
        """The full path to :file:`bcfg2-yum-helper`.  First, we check in the
        config file to see if it has been explicitly specified; next
        we see if it's in $PATH; finally we default to /usr/sbin, the
        default location. """
        if not self._helper:
            # pylint: disable=W0212
            self.__class__._helper = Bcfg2.Options.setup.yum_helper
            if not self.__class__._helper:
=======
        """ The full path to :file:`bcfg2-yum-helper`.  First, we
        check in the config file to see if it has been explicitly
        specified; next we see if it's in $PATH (which we do by making
        a call to it; I wish there was a way to do this without
        forking, but apparently not); finally we check in /usr/sbin,
        the default location. """
        # pylint: disable=W0212
        if not self.__class__._helper:
            try:
                self.__class__._helper = self.setup.cfp.get("packages:yum",
                                                            "helper")
            except (ConfigParser.NoOptionError, ConfigParser.NoSectionError):
>>>>>>> 24a261f8
                # first see if bcfg2-yum-helper is in PATH
                self.debug_log("Checking for bcfg2-yum-helper in $PATH")
                self.__class__._helper = find_executable('bcfg2-yum-helper')
                if not self.__class__._helper:
                    self.__class__._helper = "/usr/sbin/bcfg2-yum-helper"
        return self.__class__._helper
        # pylint: enable=W0212

    @property
    def use_yum(self):
        """ True if we should use the yum Python libraries, False
        otherwise """
        return HAS_YUM and Bcfg2.Options.setup.use_yum_libraries

    @property
    def has_pulp_sources(self):
        """ True if there are any Pulp sources to handle, False
        otherwise """
        return any(s.pulp_id for s in self)

    @property
    def cachefiles(self):
        """ A list of the full path to all cachefiles used by this
        collection."""
        cachefiles = set(Collection.cachefiles.fget(self))
        if self.cachefile:
            cachefiles.add(self.cachefile)
        return list(cachefiles)

    @track_statistics()
    def write_config(self):
        """ Write the server-side config file to :attr:`cfgfile` based
        on the data from :func:`get_config`"""
        if not os.path.exists(self.cfgfile):
            yumconf = self.get_config(raw=True)
            yumconf.add_section("main")

            # we set installroot to the cache directory so
            # bcfg2-yum-helper works with an empty rpmdb.  otherwise
            # the rpmdb is so hopelessly intertwined with yum that we
            # have to totally reinvent the dependency resolver.
            mainopts = dict(cachedir='/',
                            persistdir='/',
                            installroot=self.cachefile,
                            keepcache="0",
                            debuglevel="0",
                            sslverify="0",
                            reposdir="/dev/null")
            if Bcfg2.Options.setup.debug:
                mainopts['debuglevel'] = "5"
            elif Bcfg2.Options.setup.verbose:
                mainopts['debuglevel'] = "2"

            try:
                for opt, val in Bcfg2.Options.setup.yum_options.items():
                    if opt not in self.option_blacklist:
                        mainopts[opt] = val
            except ConfigParser.NoSectionError:
                pass

            for opt, val in list(mainopts.items()):
                yumconf.set("main", opt, val)

            yumconf.write(open(self.cfgfile, 'w'))

    def get_config(self, raw=False):  # pylint: disable=W0221
        """ Get the yum configuration for this collection.

        :param raw: Return a :class:`ConfigParser.SafeConfigParser`
                    object representing the configuration instead of a
                    string.  This is useful if you need to modify the
                    config before writing it (as :func:`write_config`
                    does in order to produce a server-specific
                    configuration).
        :type raw: bool
        :returns: string or ConfigParser.SafeConfigParser """

        config = ConfigParser.SafeConfigParser()
        for source in self:
            for url_map in source.url_map:
                if url_map['arch'] not in self.metadata.groups:
                    continue
                basereponame = source.get_repo_name(url_map)
                reponame = basereponame

                added = False
                while not added:
                    try:
                        config.add_section(reponame)
                        added = True
                    except ConfigParser.DuplicateSectionError:
                        match = re.search(r'-(\d+)', reponame)
                        if match:
                            rid = int(match.group(1)) + 1
                        else:
                            rid = 1
                        reponame = "%s-%d" % (basereponame, rid)

                config.set(reponame, "name", reponame)
                config.set(reponame, "baseurl", url_map['url'])
                config.set(reponame, "enabled", "1")
                if len(source.gpgkeys):
                    config.set(reponame, "gpgcheck", "1")
                    config.set(reponame, "gpgkey",
                               " ".join(source.gpgkeys))
                else:
                    config.set(reponame, "gpgcheck", "0")

                if len(source.blacklist):
                    config.set(reponame, "exclude",
                               " ".join(source.blacklist))
                if len(source.whitelist):
                    config.set(reponame, "includepkgs",
                               " ".join(source.whitelist))

                if raw:
                    opts = source.server_options
                else:
                    opts = source.client_options
                for opt, val in opts.items():
                    config.set(reponame, opt, val)

        if raw:
            return config
        else:
            # configparser only writes to file, so we have to use a
            # StringIO object to get the data out as a string
            buf = StringIO()
            config.write(buf)
            return "# This config was generated automatically by the Bcfg2 " \
                   "Packages plugin\n\n" + buf.getvalue()

    @track_statistics()
    def build_extra_structures(self, independent):
        """ Add additional entries to the ``<Independent/>`` section
        of the final configuration.  This adds several kinds of
        entries:

        * For GPG keys, adds a ``Package`` entry that describes the
          version and release of all expected ``gpg-pubkey`` packages;
          and ``Path`` entries to copy all of the GPG keys to the
          appropriate place on the client filesystem.  Calls
          :func:`_add_gpg_instances`.

        * For Pulp Sources, adds a ``Path`` entry for the consumer
          certificate; and ``Action`` entries to update the
          consumer-side Pulp config if the consumer is newly
          registered.  Creates a new Pulp consumer from the Bcfg2
          server as necessary.

        :param independent: The XML tag to add extra entries to.  This
                            is modified in place.
        :type independent: lxml.etree._Element
        """
        needkeys = set()
        for source in self:
            for key in source.gpgkeys:
                needkeys.add(key)

        if len(needkeys):
            if HAS_YUM:
                # this must be be HAS_YUM, not use_yum, because
                # regardless of whether the user wants to use the yum
                # resolver we want to include gpg key data
                keypkg = lxml.etree.Element('BoundPackage', name="gpg-pubkey",
                                            type=self.ptype, origin='Packages')
            else:
                self.logger.warning("GPGKeys were specified for yum sources "
                                    "in sources.xml, but no yum libraries "
                                    "were found")
                self.logger.warning("GPG key version/release data cannot be "
                                    "determined automatically")
                self.logger.warning("Install yum libraries, or manage GPG "
                                    "keys manually")
                keypkg = None

            for key in needkeys:
                # figure out the path of the key on the client
                keydir = Bcfg2.Options.setup.gpg_keypath
                remotekey = os.path.join(keydir, os.path.basename(key))
                localkey = os.path.join(self.keypath, os.path.basename(key))
                kdata = open(localkey).read()

                # copy the key to the client
                keypath = lxml.etree.Element("BoundPath", name=remotekey,
                                             encoding='ascii',
                                             owner='root', group='root',
                                             type='file', mode='0644',
                                             important='true')
                keypath.text = kdata

                # hook to add version/release info if possible
                self._add_gpg_instances(keypkg, localkey, remotekey,
                                        keydata=kdata)
                independent.append(keypath)
            if keypkg is not None:
                independent.append(keypkg)

        if self.has_pulp_sources:
            consumerapi = ConsumerAPI()
            consumer = self._get_pulp_consumer(consumerapi=consumerapi)
            if consumer is None:
                try:
                    consumer = \
                        consumerapi.create(self.metadata.hostname,
                                           self.metadata.hostname,
                                           capabilities=dict(bind=False))
                    lxml.etree.SubElement(
                        independent, "BoundAction", name="pulp-update",
                        timing="pre", when="always", status="check",
                        command="pulp-consumer consumer update")
                    self.pulp_cert_set.write_data(consumer['certificate'],
                                                  self.metadata)
                except server.ServerRequestError:
                    err = sys.exc_info()[1]
                    self.logger.error("Packages: Could not create Pulp "
                                      "consumer %s: %s" %
                                      (self.metadata.hostname, err))

            for source in self:
                # each pulp source can only have one arch, so we don't
                # have to check the arch in url_map
                if (source.pulp_id and
                        source.pulp_id not in consumer['repoids']):
                    try:
                        consumerapi.bind(self.metadata.hostname,
                                         source.pulp_id)
                    except server.ServerRequestError:
                        err = sys.exc_info()[1]
                        self.logger.error("Packages: Could not bind %s to "
                                          "Pulp repo %s: %s" %
                                          (self.metadata.hostname,
                                           source.pulp_id, err))

            crt = lxml.etree.SubElement(independent, "BoundPath",
                                        name=self.pulp_cert_set.certpath)
            self.pulp_cert_set.bind_entry(crt, self.metadata)

    @track_statistics()
    def _get_pulp_consumer(self, consumerapi=None):
        """ Get a Pulp consumer object for the client.

        :param consumerapi: A Pulp ConsumerAPI object.  If none is
                            passed, one will be instantiated.
        :type consumerapi: pulp.client.api.consumer.ConsumerAPI
        :returns: dict - the consumer.  Returns None on failure
                  (including if there is no existing Pulp consumer for
                  this client.
        """
        if consumerapi is None:
            consumerapi = ConsumerAPI()
        consumer = None
        try:
            consumer = consumerapi.consumer(self.metadata.hostname)
        except server.ServerRequestError:
            # consumer does not exist
            pass
        except socket.error:
            err = sys.exc_info()[1]
            self.logger.error("Packages: Could not contact Pulp server: %s" %
                              err)
        except:
            err = sys.exc_info()[1]
            self.logger.error("Packages: Unknown error querying Pulp server: "
                              "%s" % err)
        return consumer

    @track_statistics()
    def _add_gpg_instances(self, keyentry, localkey, remotekey, keydata=None):
        """ Add GPG keys instances to a ``Package`` entry.  This is
        called from :func:`build_extra_structures` to add GPG keys to
        the specification.

        :param keyentry: The ``Package`` entry to add key instances
                         to.  This will be modified in place.
        :type keyentry: lxml.etree._Element
        :param localkey: The full path to the key file on the Bcfg2 server
        :type localkey: string
        :param remotekey: The full path to the key file on the client.
                          (If they key is not yet on the client, this
                          will be the full path to where the key file
                          will go eventually.)
        :type remotekey: string
        :param keydata: The contents of the key file.  If this is not
                        provided, read the data from ``localkey``.
        :type keydata: string
        """
        # this must be be HAS_YUM, not use_yum, because regardless of
        # whether the user wants to use the yum resolver we want to
        # include gpg key data
        if not HAS_YUM:
            return

        if keydata is None:
            keydata = open(localkey).read()

        try:
            kinfo = yum.misc.getgpgkeyinfo(keydata)
            version = yum.misc.keyIdToRPMVer(kinfo['keyid'])
            release = yum.misc.keyIdToRPMVer(kinfo['timestamp'])

            lxml.etree.SubElement(keyentry, 'Instance',
                                  version=version,
                                  release=release,
                                  simplefile=remotekey)
        except ValueError:
            err = sys.exc_info()[1]
            self.logger.error("Packages: Could not read GPG key %s: %s" %
                              (localkey, err))

    @track_statistics()
    def get_groups(self, grouplist):
        """ If using the yum libraries, given a list of package group
        names, return a dict of ``<group name>: <list of packages>``.
        This is much faster than implementing
        :func:`Bcfg2.Server.Plugins.Packages.Collection.Collection.get_group`,
        since we have to make a call to the bcfg2 Yum helper, and each
        time we do that we make another call to yum, which means we
        set up yum metadata from the cache (hopefully) each time.  So
        resolving ten groups once is much faster than resolving one
        group ten times.

        If you are using the builtin yum parser, this raises a warning
        and returns an empty dict.

        :param grouplist: The list of groups to query
        :type grouplist: list of strings - group names
        :returns: dict of ``<group name>: <list of packages>``

        In this implementation the packages may be strings or tuples.
        See :ref:`yum-pkg-objects` for more information. """
        if not grouplist:
            return dict()

        gdicts = []
        for group, ptype in grouplist:
            if group.startswith("@"):
                group = group[1:]
            if not ptype:
                ptype = "default"
            gdicts.append(dict(group=group, type=ptype))

        if self.use_yum:
            try:
                return self.call_helper("get_groups", inputdata=gdicts)
            except ValueError:
                return dict()
        else:
            pkgs = dict()
            for gdict in gdicts:
                pkgs[gdict['group']] = Collection.get_group(self,
                                                            gdict['group'],
                                                            gdict['type'])
            return pkgs

    def _element_to_pkg(self, el, name):
        """ Convert a Package or Instance element to a package tuple """
        rv = (name, el.get("arch"), el.get("epoch"),
              el.get("version"), el.get("release"))
        if rv[3] in ['any', 'auto']:
            rv = (rv[0], rv[1], rv[2], None, None)
        # if a package requires no specific version, we just use
        # the name, not the tuple.  this limits the amount of JSON
        # encoding/decoding that has to be done to pass the
        # package list to bcfg2-yum-helper.
        if rv[1:] == (None, None, None, None):
            return name
        else:
            return rv

    def packages_from_entry(self, entry):
        """ When using the Python yum libraries, convert a Package
        entry to a list of package tuples.  See :ref:`yum-pkg-objects`
        and :ref:`pkg-objects` for more information on this process.

        :param entry: The Package entry to convert
        :type entry: lxml.etree._Element
        :returns: list of tuples
        """
        if not self.use_yum:
            return Collection.packages_from_entry(self, entry)

        rv = set()
        name = entry.get("name")

        for inst in entry.getchildren():
            if inst.tag != "Instance":
                continue
            rv.add(self._element_to_pkg(inst, name))
        if not rv:
            rv.add(self._element_to_pkg(entry, name))
        return list(rv)

    def _get_entry_attrs(self, pkgtup):
        """ Given a package tuple, return a dict of attributes
        suitable for applying to either a Package or an Instance
        tag """
        attrs = dict(version=Bcfg2.Options.setup.packages_version)
        if attrs['version'] == 'any' or not isinstance(pkgtup, tuple):
            return attrs

        try:
            if pkgtup[1]:
                attrs['arch'] = pkgtup[1]
            if pkgtup[2]:
                attrs['epoch'] = pkgtup[2]
            if pkgtup[3]:
                attrs['version'] = pkgtup[3]
            if pkgtup[4]:
                attrs['release'] = pkgtup[4]
        except IndexError:
            self.logger.warning("Malformed package tuple: %s" % pkgtup)
        return attrs

    def packages_to_entry(self, pkglist, entry):
        """ When using the Python yum libraries, convert a list of
        package tuples to a Package entry.  See :ref:`yum-pkg-objects`
        and :ref:`pkg-objects` for more information on this process.

        If pkglist contains only one package, then its data is
        converted to a single ``BoundPackage`` entry that is added as
        a subelement of ``entry``.  If pkglist contains more than one
        package, then a parent ``BoundPackage`` entry is created and
        child ``Instance`` entries are added to it.

        :param pkglist: A list of package tuples to convert to an XML
                         Package entry
        :type pkglist: list of tuples
        :param entry: The base XML entry to add Package entries to.
                      This is modified in place.
        :type entry: lxml.etree._Element
        :returns: None
        """
        if not self.use_yum:
            return Collection.packages_to_entry(self, pkglist, entry)

        packages = dict()
        for pkg in pkglist:
            try:
                packages[pkg[0]].append(pkg)
            except KeyError:
                packages[pkg[0]] = [pkg]
        for name, instances in packages.items():
            pkgattrs = dict(type=self.ptype,
                            origin='Packages',
                            name=name)
            if len(instances) > 1:
                pkg_el = lxml.etree.SubElement(entry, 'BoundPackage',
                                               **pkgattrs)
                for inst in instances:
                    lxml.etree.SubElement(pkg_el, "Instance",
                                          self._get_entry_attrs(inst))
            else:
                attrs = self._get_entry_attrs(instances[0])
                attrs.update(pkgattrs)
                lxml.etree.SubElement(entry, 'BoundPackage', **attrs)

    def get_new_packages(self, initial, complete):
        """ Compute the difference between the complete package list
        (as returned by :func:`complete`) and the initial package list
        computed from the specification, allowing for package tuples.
        See :ref:`yum-pkg-objects` and :ref:`pkg-objects` for more
        information on this process.

        :param initial: The initial package list
        :type initial: set of strings, but see :ref:`pkg-objects`
        :param complete: The final package list
        :type complete: set of strings, but see :ref:`pkg-objects`
        :return: set of tuples
        """
        initial_names = []
        for pkg in initial:
            if isinstance(pkg, tuple):
                initial_names.append(pkg[0])
            else:
                initial_names.append(pkg)
        new = []
        for pkg in complete:
            if isinstance(pkg, tuple):
                name = pkg[0]
            else:
                name = pkg
            if name not in initial_names:
                new.append(pkg)
        return new

    @track_statistics()
    def complete(self, packagelist):
        """ Build a complete list of all packages and their dependencies.

        When using the Python yum libraries, this defers to the
        :ref:`bcfg2-yum-helper`; when using the builtin yum parser,
        this defers to
        :func:`Bcfg2.Server.Plugins.Packages.Collection.Collection.complete`.

        :param packagelist: Set of initial packages computed from the
                            specification.
        :type packagelist: set of strings, but see :ref:`pkg-objects`
        :returns: tuple of sets - The first element contains a set of
                  strings (but see :ref:`pkg-objects`) describing the
                  complete package list, and the second element is a
                  set of symbols whose dependencies could not be
                  resolved.
        """
        if not self.use_yum:
            return Collection.complete(self, packagelist)

        lock = FileLock(os.path.join(self.cachefile, "lock"))
        slept = 0
        while lock.is_locked():
            if slept > 30:
                self.logger.warning("Packages: Timeout waiting for yum cache "
                                    "to release its lock")
                return set(), set()
            self.logger.debug("Packages: Yum cache is locked, waiting...")
            time.sleep(3)
            slept += 3

        if packagelist:
            try:
                result = self.call_helper(
                    "complete",
                    dict(packages=list(packagelist),
                         groups=list(self.get_relevant_groups())))
            except ValueError:
                # error reported by call_helper()
                return set(), packagelist
            # json doesn't understand sets or tuples, so we get back a
            # lists of lists (packages) and a list of unicode strings
            # (unknown).  turn those into a set of tuples and a set of
            # strings, respectively.
            unknown = set([str(u) for u in result['unknown']])
            packages = set([tuple(p) for p in result['packages']])
            self.filter_unknown(unknown)
            return packages, unknown
        else:
            return set(), set()

    @track_statistics()
    def call_helper(self, command, inputdata=None):
        """ Make a call to :ref:`bcfg2-yum-helper`.  The yum libs have
        horrific memory leaks, so apparently the right way to get
        around that in long-running processes it to have a short-lived
        helper.  No, seriously -- check out the yum-updatesd code.
        It's pure madness.

        :param command: The :ref:`bcfg2-yum-helper` command to call.
        :type command: string
        :param inputdata: The input to pass to ``bcfg2-yum-helper`` on
                          stdin.  If this is None, no input will be
                          given at all.
        :type inputdata: Any JSON-encodable data structure.
        :returns: Varies depending on the return value of the
                  ``bcfg2-yum-helper`` command.
        """
        cmd = [self.helper, "-c", self.cfgfile]
        if Bcfg2.Options.setup.verbose:
            cmd.append("-v")
        if self.debug_flag:
            cmd.append("-d")
        cmd.append(command)
        self.debug_log("Packages: running %s" % " ".join(cmd))

        if inputdata:
            result = self.cmd.run(cmd,
                                  timeout=Bcfg2.Options.setup.client_timeout,
                                  inputdata=json.dumps(inputdata))
        else:
            result = self.cmd.run(cmd,
                                  timeout=Bcfg2.Options.setup.client_timeout)
        if not result.success:
            self.logger.error("Packages: error running bcfg2-yum-helper: %s" %
                              result.error)
        elif result.stderr:
            self.debug_log("Packages: debug info from bcfg2-yum-helper: %s" %
                           result.stderr)

        try:
            return json.loads(result.stdout)
        except ValueError:
            if result.stdout:
                err = sys.exc_info()[1]
                self.logger.error("Packages: Error reading bcfg2-yum-helper "
                                  "output: %s" % err)
                self.logger.error("Packages: bcfg2-yum-helper output: %s" %
                                  result.stdout)
            else:
                self.logger.error("Packages: No bcfg2-yum-helper output")
            raise

    def setup_data(self, force_update=False):
        """ Do any collection-level data setup tasks. This is called
        when sources are loaded or reloaded by
        :class:`Bcfg2.Server.Plugins.Packages.Packages`.

        If the builtin yum parsers are in use, this defers to
        :func:`Bcfg2.Server.Plugins.Packages.Collection.Collection.setup_data`.
        If using the yum Python libraries, this cleans up cached yum
        metadata, regenerates the server-side yum config (in order to
        catch any new sources that have been added to this server),
        then regenerates the yum cache.

        :param force_update: Ignore all local cache and setup data
                             from its original upstream sources (i.e.,
                             the package repositories)
        :type force_update: bool
        """
        if not self.use_yum:
            return Collection.setup_data(self, force_update)

        if force_update:
            # clean up data from the old config
            try:
                self.call_helper("clean")
            except ValueError:
                # error reported by call_helper
                pass

        if os.path.exists(self.cfgfile):
            os.unlink(self.cfgfile)
        self.write_config()

        try:
            self.call_helper("makecache")
        except ValueError:
            # error reported by call_helper
            pass


class YumSource(Source):
    """ Handle yum sources """

    #: YumSource sets the ``type`` on Package entries to "yum"
    ptype = 'yum'

    def __init__(self, basepath, xsource):
        Source.__init__(self, basepath, xsource)
        self.pulp_id = None
        if HAS_PULP and xsource.get("pulp_id"):
            self.pulp_id = xsource.get("pulp_id")

            _setup_pulp()
            repoapi = RepositoryAPI()
            try:
                self.repo = repoapi.repository(self.pulp_id)
                self.gpgkeys = [os.path.join(PULPCONFIG.cds['keyurl'], key)
                                for key in repoapi.listkeys(self.pulp_id)]
            except server.ServerRequestError:
                err = sys.exc_info()[1]
                if err[0] == 401:
                    msg = "Packages: Error authenticating to Pulp: %s" % err[1]
                elif err[0] == 404:
                    msg = "Packages: Pulp repo id %s not found: %s" % \
                          (self.pulp_id, err[1])
                else:
                    msg = "Packages: Error %d fetching pulp repo %s: %s" % \
                          (err[0], self.pulp_id, err[1])
                raise SourceInitError(msg)
            except socket.error:
                err = sys.exc_info()[1]
                raise SourceInitError("Could not contact Pulp server: %s" %
                                      err)
            except:
                err = sys.exc_info()[1]
                raise SourceInitError("Unknown error querying Pulp server: %s"
                                      % err)
            self.rawurl = "%s/%s" % (PULPCONFIG.cds['baseurl'],
                                     self.repo['relative_path'])
            self.arches = [self.repo['arch']]

        self.packages = dict()
        self.deps = dict([('global', dict())])
        self.provides = dict([('global', dict())])
        self.filemap = dict([(x, dict())
                             for x in ['global'] + self.arches])
        self.needed_paths = set()
        self.file_to_arch = dict()
        self.yumgroups = dict()
    __init__.__doc__ = Source.__init__.__doc__

    @property
    def use_yum(self):
        """ True if we should use the yum Python libraries, False
        otherwise """
        return HAS_YUM and Bcfg2.Options.setup.use_yum_libraries

    def save_state(self):
        """ If using the builtin yum parser, save state to
        :attr:`cachefile`.  If using the Python yum libraries, yum
        handles caching and state and this method is a no-op."""
        if not self.use_yum:
            cache = open(self.cachefile, 'wb')
            cPickle.dump((self.packages, self.deps, self.provides,
                          self.filemap, self.url_map,
                          self.yumgroups), cache, 2)
            cache.close()

    def load_state(self):
        """ If using the builtin yum parser, load saved state from
        :attr:`cachefile`.  If using the Python yum libraries, yum
        handles caching and state and this method is a no-op."""
        if not self.use_yum:
            data = open(self.cachefile)
            (self.packages, self.deps, self.provides,
             self.filemap, self.url_map, self.yumgroups) = cPickle.load(data)

    @property
    def urls(self):
        """ A list of URLs to the base metadata file for each
        repository described by this source. """
        rv = []
        for umap in self.url_map:
            rv.extend(self._get_urls_from_repodata(umap['url'], umap['arch']))
        return rv

    def _get_urls_from_repodata(self, url, arch):
        """ When using the builtin yum parser, given the base URL of a
        repository, return the URLs of the various repo metadata files
        needed to get package data from the repo.

        If using the yum Python libraries, this just returns ``url``
        as it was passed in, but should realistically not be called.

        :param url: The base URL to the repository (i.e., the
                    directory that contains the ``repodata/`` directory)
        :type url: string
        :param arch: The architecture of the directory.
        :type arch: string
        :return: list of strings - URLs to metadata files
        """
        if self.use_yum:
            return [url]

        rmdurl = '%srepodata/repomd.xml' % url
        try:
            repomd = fetch_url(rmdurl)
        except ValueError:
            self.logger.error("Packages: Bad url string %s" % rmdurl)
            return []
        except HTTPError:
            err = sys.exc_info()[1]
            self.logger.error("Packages: Failed to fetch url %s. code=%s" %
                              (rmdurl, err.code))
            return []
        except URLError:
            err = sys.exc_info()[1]
            self.logger.error("Packages: Failed to fetch url %s. %s" %
                              (rmdurl, err))
            return []
        try:
            xdata = lxml.etree.XML(repomd)
        except lxml.etree.XMLSyntaxError:
            err = sys.exc_info()[1]
            self.logger.error("Packages: Failed to process metadata at %s: %s"
                              % (rmdurl, err))
            return []

        urls = []
        for elt in xdata.findall(RPO + 'data'):
            if elt.get('type') in ['filelists', 'primary', 'group']:
                floc = elt.find(RPO + 'location')
                fullurl = url + floc.get('href')
                urls.append(fullurl)
                self.file_to_arch[self.escape_url(fullurl)] = arch
        return urls

    @track_statistics()
    def read_files(self):
        """ When using the builtin yum parser, read and parse locally
        downloaded metadata files.  This diverges from the stock
        :func:`Bcfg2.Server.Plugins.Packages.Source.Source.read_files`
        quite a bit. """

        # we have to read primary.xml first, and filelists.xml afterwards;
        primaries = list()
        filelists = list()
        groups = list()
        for fname in self.files:
            if fname.endswith('primary.xml.gz'):
                primaries.append(fname)
            elif fname.endswith('filelists.xml.gz'):
                filelists.append(fname)
            elif fname.find('comps'):
                groups.append(fname)

        for fname in primaries:
            farch = self.file_to_arch[fname]
            fdata = lxml.etree.parse(fname).getroot()
            self.parse_primary(fdata, farch)
        for fname in filelists:
            farch = self.file_to_arch[fname]
            fdata = lxml.etree.parse(fname).getroot()
            self.parse_filelist(fdata, farch)
        for fname in groups:
            fdata = lxml.etree.parse(fname).getroot()
            self.parse_group(fdata)

        # merge data
        sdata = list(self.packages.values())
        try:
            self.packages['global'] = copy.deepcopy(sdata.pop())
        except IndexError:
            self.logger.error("Packages: No packages in repo")
            self.packages['global'] = set()
        while sdata:
            self.packages['global'].update(sdata.pop())

        for key in self.packages:
            if key == 'global':
                continue
            self.packages[key] = \
                self.packages[key].difference(self.packages['global'])
        self.save_state()

    @track_statistics()
    def parse_filelist(self, data, arch):
        """ parse filelists.xml.gz data """
        if arch not in self.filemap:
            self.filemap[arch] = dict()
        for pkg in data.findall(FL + 'package'):
            for fentry in pkg.findall(FL + 'file'):
                if fentry.text in self.needed_paths:
                    if fentry.text in self.filemap[arch]:
                        self.filemap[arch][fentry.text].add(pkg.get('name'))
                    else:
                        self.filemap[arch][fentry.text] = \
                            set([pkg.get('name')])

    @track_statistics()
    def parse_primary(self, data, arch):
        """ parse primary.xml.gz data """
        if arch not in self.packages:
            self.packages[arch] = set()
        if arch not in self.deps:
            self.deps[arch] = dict()
        if arch not in self.provides:
            self.provides[arch] = dict()
        for pkg in data.getchildren():
            if not pkg.tag.endswith('package'):
                continue
            pkgname = pkg.find(XP + 'name').text
            self.packages[arch].add(pkgname)

            pdata = pkg.find(XP + 'format')
            self.deps[arch][pkgname] = set()
            pre = pdata.find(RP + 'requires')
            if pre is not None:
                for entry in pre.getchildren():
                    self.deps[arch][pkgname].add(entry.get('name'))
                    if entry.get('name').startswith('/'):
                        self.needed_paths.add(entry.get('name'))
            pro = pdata.find(RP + 'provides')
            if pro is not None:
                for entry in pro.getchildren():
                    prov = entry.get('name')
                    if prov not in self.provides[arch]:
                        self.provides[arch][prov] = list()
                    self.provides[arch][prov].append(pkgname)

    @Bcfg2.Server.Plugin.track_statistics()
    def parse_group(self, data):
        """ parse comps.xml.gz data """
        for group in data.getchildren():
            if not group.tag.endswith('group'):
                continue
            try:
                groupid = group.xpath('id')[0].text
                self.yumgroups[groupid] = {'mandatory': list(),
                                           'default': list(),
                                           'optional': list(),
                                           'conditional': list()}
            except IndexError:
                continue
            try:
                packagelist = group.xpath('packagelist')[0]
            except IndexError:
                continue
            for pkgreq in packagelist.getchildren():
                pkgtype = pkgreq.get('type', None)
                if pkgtype == 'mandatory':
                    self.yumgroups[groupid]['mandatory'].append(pkgreq.text)
                elif pkgtype == 'default':
                    self.yumgroups[groupid]['default'].append(pkgreq.text)
                elif pkgtype == 'optional':
                    self.yumgroups[groupid]['optional'].append(pkgreq.text)
                elif pkgtype == 'conditional':
                    self.yumgroups[groupid]['conditional'].append(pkgreq.text)

    def is_package(self, metadata, package):
        arch = [a for a in self.arches if a in metadata.groups]
        if not arch:
            return False
        return ((package in self.packages['global'] or
                 package in self.packages[arch[0]]) and
                package not in self.blacklist and
                (len(self.whitelist) == 0 or package in self.whitelist))
    is_package.__doc__ = Source.is_package.__doc__

    def get_vpkgs(self, metadata):
        if self.use_yum:
            return dict()

        rv = Source.get_vpkgs(self, metadata)
        for arch, fmdata in list(self.filemap.items()):
            if arch not in metadata.groups and arch != 'global':
                continue
            for filename, pkgs in list(fmdata.items()):
                rv[filename] = pkgs
        return rv
    get_vpkgs.__doc__ = Source.get_vpkgs.__doc__

    def unknown_filter(self, package):
        """ By default,
        :class:`Bcfg2.Server.Plugins.Packages.Source.Source` filters
        out unknown packages that start with "choice", but that
        doesn't mean anything to Yum or RPM.  Instead, we filter out
        unknown packages that start with "rpmlib", although this is
        likely legacy behavior; that would seem to indicate that a
        package required some RPM feature that isn't provided, which
        is a bad thing.  This should probably go away at some point.

        :param package: The name of a package that was unknown to the
                        backend
        :type package: string
        :returns: bool
        """
        return package.startswith("rpmlib")

    def filter_unknown(self, unknown):
        if self.use_yum:
            filtered = set()
            for unk in unknown:
                try:
                    if self.unknown_filter(unk):
                        filtered.update(unk)
                except AttributeError:
                    try:
                        if self.unknown_filter(unk[0]):
                            filtered.update(unk)
                    except (IndexError, AttributeError):
                        pass
            unknown.difference_update(filtered)
        else:
            Source.filter_unknown(self, unknown)
    filter_unknown.__doc__ = Source.filter_unknown.__doc__

    def setup_data(self, force_update=False):
        if not self.use_yum:
            Source.setup_data(self, force_update=force_update)
    setup_data.__doc__ = \
        "``setup_data`` is only used by the builtin yum parser.  " + \
        Source.setup_data.__doc__

    def get_repo_name(self, url_map):
        """ Try to find a sensible name for a repository.  First use a
        repository's Pulp ID, if it has one; if not, then defer to
        :class:`Bcfg2.Server.Plugins.Packages.Source.Source.get_repo_name`

        :param url_map: A single :attr:`url_map` dict, i.e., any
                        single element of :attr:`url_map`.
        :type url_map: dict
        :returns: string - the name of the repository.
        """
        if self.pulp_id:
            return self.pulp_id
        else:
            return Source.get_repo_name(self, url_map)

    def get_group(self, metadata, group, ptype=None):  # pylint: disable=W0613
        """ Get the list of packages of the given type in a package
        group.

        :param group: The name of the group to query
        :type group: string
        :param ptype: The type of packages to get, for backends that
                      support multiple package types in package groups
                      (e.g., "recommended," "optional," etc.)
        :type ptype: string
        :returns: list of strings - package names
        """
        try:
            yumgroup = self.yumgroups[group]
        except KeyError:
            return []
        packages = yumgroup['conditional'] + yumgroup['mandatory']
        if ptype in ['default', 'optional', 'all']:
            packages += yumgroup['default']
        if ptype in ['optional', 'all']:
            packages += yumgroup['optional']
        return packages<|MERGE_RESOLUTION|>--- conflicted
+++ resolved
@@ -335,32 +335,7 @@
                         self.logger.error("Could not create Pulp consumer "
                                           "cert directory at %s: %s" %
                                           (certdir, err))
-<<<<<<< HEAD
                 self.__class__.pulp_cert_set = PulpCertificateSet(certdir)
-=======
-                self.__class__.pulp_cert_set = PulpCertificateSet(certdir,
-                                                                  self.fam)
-
-    @property
-    def disableMetaData(self):  # pylint: disable=C0103
-        """ Report whether or not metadata processing is enabled.
-        This duplicates code in Packages/__init__.py, and can probably
-        be removed in Bcfg2 1.4 when we have a module-level setup
-        object. """
-        if self.setup is None:
-            return True
-        try:
-            return not self.setup.cfp.getboolean("packages", "resolver")
-        except (ConfigParser.NoSectionError, ConfigParser.NoOptionError):
-            return False
-        except ValueError:
-            # for historical reasons we also accept "enabled" and
-            # "disabled"
-            return self.setup.cfp.get(
-                "packages",
-                "metadata",
-                default="enabled").lower() == "disabled"
->>>>>>> 24a261f8
 
     @property
     def __package_groups__(self):
@@ -368,7 +343,6 @@
 
     @property
     def helper(self):
-<<<<<<< HEAD
         """The full path to :file:`bcfg2-yum-helper`.  First, we check in the
         config file to see if it has been explicitly specified; next
         we see if it's in $PATH; finally we default to /usr/sbin, the
@@ -377,20 +351,6 @@
             # pylint: disable=W0212
             self.__class__._helper = Bcfg2.Options.setup.yum_helper
             if not self.__class__._helper:
-=======
-        """ The full path to :file:`bcfg2-yum-helper`.  First, we
-        check in the config file to see if it has been explicitly
-        specified; next we see if it's in $PATH (which we do by making
-        a call to it; I wish there was a way to do this without
-        forking, but apparently not); finally we check in /usr/sbin,
-        the default location. """
-        # pylint: disable=W0212
-        if not self.__class__._helper:
-            try:
-                self.__class__._helper = self.setup.cfp.get("packages:yum",
-                                                            "helper")
-            except (ConfigParser.NoOptionError, ConfigParser.NoSectionError):
->>>>>>> 24a261f8
                 # first see if bcfg2-yum-helper is in PATH
                 self.debug_log("Checking for bcfg2-yum-helper in $PATH")
                 self.__class__._helper = find_executable('bcfg2-yum-helper')
