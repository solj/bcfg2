--- conflicted
+++ resolved
@@ -10,7 +10,7 @@
 import Bcfg2.Server
 import Bcfg2.Server.Cache
 import Bcfg2.Server.Plugin
-from Bcfg2.Compat import unicode  # pylint: disable=W0622
+from Bcfg2.Compat import unicode, any  # pylint: disable=W0622
 import Bcfg2.Server.FileMonitor
 from Bcfg2.Logger import Debuggable
 from Bcfg2.Server.Statistics import track_statistics
@@ -431,7 +431,13 @@
     options = [
         Bcfg2.Options.BooleanOption(
             cf=('probes', 'use_database'), dest="probes_db",
-            help="Use database capabilities of the Probes plugin")]
+            help="Use database capabilities of the Probes plugin"),
+        Bcfg2.Options.Option(
+            cf=('probes', 'allowed_groups'), dest="probes_allowed_groups",
+            help="Whitespace-separated list of group name regexps to which "
+            "probes can assign a client",
+            default=[re.compile('.*')],
+            type=Bcfg2.Options.Types.anchored_regex_list)]
     options_parsed_hook = staticmethod(load_django_models)
 
     def __init__(self, core):
@@ -445,18 +451,6 @@
             err = sys.exc_info()[1]
             raise Bcfg2.Server.Plugin.PluginInitError(err)
 
-<<<<<<< HEAD
-=======
-        self.allowed_cgroups = core.setup['probe_allowed_groups']
-        self.probedata = dict()
-        self.cgroups = dict()
-        self.load_data()
-    __init__.__doc__ = Bcfg2.Server.Plugin.DatabaseBacked.__init__.__doc__
-
-    @Bcfg2.Server.Plugin.track_statistics()
-    def write_data(self, client):
-        """ Write probe data out for use with bcfg2-info """
->>>>>>> bf2ee31f
         if self._use_db:
             self.probestore = DBProbeStore(core, self.data)
         else:
@@ -490,10 +484,15 @@
                            [line.strip() for line in dlines]))
         groups = []
         for line in dlines[:]:
-<<<<<<< HEAD
             match = self.groupline_re.match(line)
             if match:
-                groups.append(match.group("groupname"))
+                newgroup = match.group("groupname")
+                if self._group_allowed(newgroup):
+                    groups.append(newgroup)
+                else:
+                    self.logger.warning(
+                        "Disallowed group assignment %s from %s" %
+                        (newgroup, client.hostname))
                 dlines.remove(line)
         return (groups, ProbeData("\n".join(dlines)))
 
@@ -502,33 +501,10 @@
 
     def get_additional_data(self, metadata):
         return self.probestore.get_data(metadata.hostname)
-=======
-            if line.split(':')[0] == 'group':
-                newgroup = line.split(':')[1].strip()
-                if newgroup not in cgroups:
-                    if self._group_allowed(newgroup):
-                        cgroups.append(newgroup)
-                    else:
-                        self.logger.info(
-                            "Disallowed group assignment %s from %s" %
-                            (newgroup, client.hostname))
-                dlines.remove(line)
-        dobj = ProbeData("\n".join(dlines))
-        cprobedata[data.get('name')] = dobj
 
     def _group_allowed(self, group):
         """ Determine if the named group can be set as a probe group
         by checking the regexes listed in the [probes] groups_allowed
         setting """
-        return any(r.match(group) for r in self.allowed_cgroups)
-
-    def get_additional_groups(self, meta):
-        return self.cgroups.get(meta.hostname, list())
-    get_additional_groups.__doc__ = \
-        Bcfg2.Server.Plugin.Connector.get_additional_groups.__doc__
-
-    def get_additional_data(self, meta):
-        return self.probedata.get(meta.hostname, ClientProbeDataSet())
-    get_additional_data.__doc__ = \
-        Bcfg2.Server.Plugin.Connector.get_additional_data.__doc__
->>>>>>> bf2ee31f
+        return any(r.match(group)
+                   for r in Bcfg2.Options.setup.probes_allowed_groups)