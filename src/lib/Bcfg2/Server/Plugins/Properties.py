--- conflicted
+++ resolved
@@ -193,46 +193,6 @@
         else:
             return True
 
-<<<<<<< HEAD
-=======
-    def Index(self):
-        Bcfg2.Server.Plugin.StructFile.Index(self)
-        if HAS_CRYPTO:
-            for el in self.xdata.xpath("//*[@encrypted]"):
-                try:
-                    el.text = self._decrypt(el).encode('ascii',
-                                                       'xmlcharrefreplace')
-                except UnicodeDecodeError:
-                    self.logger.info("Properties: Decrypted %s to gibberish, "
-                                     "skipping" % el.tag)
-                except Bcfg2.Encryption.EVPError:
-                    strict = self.xdata.get(
-                        "decrypt",
-                        SETUP.cfp.get(Bcfg2.Encryption.CFG_SECTION, "decrypt",
-                                      default="strict")) == "strict"
-                    msg = "Properties: Failed to decrypt %s element in %s" % \
-                          (el.tag, self.name)
-                    if strict:
-                        raise PluginExecutionError(msg)
-                    else:
-                        self.logger.debug(msg)
-
-    def _decrypt(self, element):
-        """ Decrypt a single encrypted properties file element """
-        if not element.text or not element.text.strip():
-            return
-        passes = Bcfg2.Encryption.get_passphrases(SETUP)
-        try:
-            passphrase = passes[element.get("encrypted")]
-            return Bcfg2.Encryption.ssl_decrypt(
-                element.text, passphrase,
-                algorithm=Bcfg2.Encryption.get_algorithm(SETUP))
-        except KeyError:
-            raise Bcfg2.Encryption.EVPError("No passphrase named '%s'" %
-                                            element.get("encrypted"))
-        raise Bcfg2.Encryption.EVPError("Failed to decrypt")
-
->>>>>>> c3edef5b
     def get_additional_data(self, metadata):
         if Bcfg2.Options.setup.automatch:
             default_automatch = "true"
