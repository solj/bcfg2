--- conflicted
+++ resolved
@@ -149,13 +149,10 @@
             self.entries["/etc/ssh/" + keypattern] = \
                 HostKeyEntrySet(keypattern, self.data)
             self.Entries['Path']["/etc/ssh/" + keypattern] = self.build_hk
-
-<<<<<<< HEAD
         self.cmd = Executor()
-=======
+
     def expire_cache(self, key=None):
         self.__skn = False
->>>>>>> eef441c1
 
     def get_skn(self):
         """Build memory cache of the ssh known hosts file."""
