""" A plugin to provide helper classes and functions to templates """

import re
import imp
import sys
import logging
import Bcfg2.Server.Lint
import Bcfg2.Server.Plugin

LOGGER = logging.getLogger(__name__)

MODULE_RE = re.compile(r'(?P<filename>(?P<module>[^\/]+)\.py)$')


def safe_module_name(module):
    """ Munge the name of a TemplateHelper module to avoid collisions
    with other Python modules.  E.g., if someone has a helper named
    'ldap.py', it should not be added to ``sys.modules`` as ``ldap``,
    but rather as something more obscure. """
    return '__TemplateHelper_%s' % module


class HelperModule(object):
    """ Representation of a TemplateHelper module """

    def __init__(self, name):
        self.name = name
<<<<<<< HEAD
=======
        self.fam = fam

        #: The name of the module as used by get_additional_data().
        #: the name of the file with .py stripped off.
>>>>>>> e17e41dc
        self._module_name = MODULE_RE.search(self.name).group('module')

        #: The attributes exported by this module
        self._attrs = []

    def HandleEvent(self, event=None):
        """ HandleEvent is called whenever the FAM registers an event.

        :param event: The event object
        :type event: Bcfg2.Server.FileMonitor.Event
        :returns: None
        """
        if event and event.code2str() not in ['exists', 'changed', 'created']:
            return

        try:
            module = imp.load_source(safe_module_name(self._module_name),
                                     self.name)
        except:  # pylint: disable=W0702
            err = sys.exc_info()[1]
            LOGGER.error("TemplateHelper: Failed to import %s: %s" %
                         (self.name, err))
            return

        if not hasattr(module, "__export__"):
            LOGGER.error("TemplateHelper: %s has no __export__ list" %
                         self.name)
            return

        newattrs = []
        for sym in module.__export__:
            if sym not in self._attrs and hasattr(self, sym):
                LOGGER.warning("TemplateHelper: %s: %s is a reserved keyword, "
                               "skipping export" % (self.name, sym))
                continue
            try:
                setattr(self, sym, getattr(module, sym))
                newattrs.append(sym)
            except AttributeError:
                LOGGER.warning("TemplateHelper: %s exports %s, but has no "
                               "such attribute" % (self.name, sym))
        # remove old exports
        for sym in set(self._attrs) - set(newattrs):
            delattr(self, sym)

        self._attrs = newattrs


class TemplateHelper(Bcfg2.Server.Plugin.Plugin,
                     Bcfg2.Server.Plugin.Connector,
                     Bcfg2.Server.Plugin.DirectoryBacked):
    """ A plugin to provide helper classes and functions to templates """
    __author__ = 'chris.a.st.pierre@gmail.com'
    ignore = re.compile("^(\.#.*|.*~|\\..*\\.(sw[px])|.*\.py[co])$")
    patterns = MODULE_RE
    __child__ = HelperModule

    def __init__(self, core, datastore):
        Bcfg2.Server.Plugin.Plugin.__init__(self, core, datastore)
        Bcfg2.Server.Plugin.Connector.__init__(self)
        Bcfg2.Server.Plugin.DirectoryBacked.__init__(self, self.data)

    def get_additional_data(self, _):
        return dict([(h._module_name, h)  # pylint: disable=W0212
                     for h in self.entries.values()])


class TemplateHelperLint(Bcfg2.Server.Lint.ServerPlugin):
    """ find duplicate Pkgmgr entries with the same priority """
    def __init__(self, *args, **kwargs):
        Bcfg2.Server.Lint.ServerPlugin.__init__(self, *args, **kwargs)
        self.reserved_keywords = dir(HelperModule("foo.py"))

    def Run(self):
        for helper in self.core.plugins['TemplateHelper'].entries.values():
            if self.HandlesFile(helper):
                self.check_helper(helper.name)

    def check_helper(self, helper):
        """ check a helper module for export errors """
        module_name = MODULE_RE.search(helper).group(1)

        try:
            module = imp.load_source(safe_module_name(module_name), helper)
        except:  # pylint: disable=W0702
            err = sys.exc_info()[1]
            self.LintError("templatehelper-import-error",
                           "Failed to import %s: %s" %
                           (helper, err))
            return

        if not hasattr(module, "__export__"):
            self.LintError("templatehelper-no-export",
                           "%s has no __export__ list" % helper)
            return
        elif not isinstance(module.__export__, list):
            self.LintError("templatehelper-nonlist-export",
                           "__export__ is not a list in %s" % helper)
            return

        for sym in module.__export__:
            if not hasattr(module, sym):
                self.LintError("templatehelper-nonexistent-export",
                               "%s: exported symbol %s does not exist" %
                               (helper, sym))
            elif sym in self.reserved_keywords:
                self.LintError("templatehelper-reserved-export",
                               "%s: exported symbol %s is reserved" %
                               (helper, sym))
            elif sym.startswith("_"):
                self.LintError("templatehelper-underscore-export",
                               "%s: exported symbol %s starts with underscore"
                               % (helper, sym))

    @classmethod
    def Errors(cls):
        return {"templatehelper-import-error": "error",
                "templatehelper-no-export": "error",
                "templatehelper-nonlist-export": "error",
                "templatehelper-nonexistent-export": "error",
                "templatehelper-reserved-export": "error",
                "templatehelper-underscore-export": "warning"}<|MERGE_RESOLUTION|>--- conflicted
+++ resolved
@@ -25,13 +25,9 @@
 
     def __init__(self, name):
         self.name = name
-<<<<<<< HEAD
-=======
-        self.fam = fam
 
         #: The name of the module as used by get_additional_data().
         #: the name of the file with .py stripped off.
->>>>>>> e17e41dc
         self._module_name = MODULE_RE.search(self.name).group('module')
 
         #: The attributes exported by this module
