--- conflicted
+++ resolved
@@ -18,15 +18,6 @@
     HAS_SOUTH = False
 
 DATABASES = dict()
-
-# Django < 1.2 compat
-DATABASE_ENGINE = None
-DATABASE_NAME = None
-DATABASE_USER = None
-DATABASE_PASSWORD = None
-DATABASE_HOST = None
-DATABASE_PORT = None
-DATABASE_OPTIONS = None
 
 TIME_ZONE = None
 
@@ -90,18 +81,6 @@
              PORT=setup['db_port'],
              OPTIONS=setup['db_options'])
 
-<<<<<<< HEAD
-=======
-    if HAS_DJANGO and django.VERSION[0] == 1 and django.VERSION[1] < 2:
-        DATABASE_ENGINE = setup['db_engine']
-        DATABASE_NAME = DATABASES['default']['NAME']
-        DATABASE_USER = DATABASES['default']['USER']
-        DATABASE_PASSWORD = DATABASES['default']['PASSWORD']
-        DATABASE_HOST = DATABASES['default']['HOST']
-        DATABASE_PORT = DATABASES['default']['PORT']
-        DATABASE_OPTIONS = DATABASES['default']['OPTIONS']
-
->>>>>>> a0f20bdd
     # dropping the version check.  This was added in 1.1.2
     TIME_ZONE = setup['time_zone']
 
