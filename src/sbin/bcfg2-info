#!/usr/bin/env python
"""This tool loads the Bcfg2 core into an interactive debugger."""

import sys
<<<<<<< HEAD
from Bcfg2.Server.Info import CLI
=======
import cmd
import getopt
import fnmatch
import logging
import lxml.etree
import traceback
from code import InteractiveConsole
import Bcfg2.Logger
import Bcfg2.Options
import Bcfg2.Server.Core
import Bcfg2.Server.Plugin
import Bcfg2.Client.Tools.POSIX

try:
    try:
        import cProfile as profile
    except ImportError:
        import profile
    import pstats
    HAS_PROFILE = True
except ImportError:
    HAS_PROFILE = False


class MockLog(object):
    """ Fake logger that just discards all messages in order to mask
    errors from builddir being unable to chown files it creates """
    def error(self, *args, **kwargs):
        """ discard error messages """
        pass

    def warning(self, *args, **kwargs):
        """ discard warning messages """
        pass

    def info(self, *args, **kwargs):
        """ discard info messages """
        pass

    def debug(self, *args, **kwargs):
        """ discard debug messages """
        pass


class FileNotBuilt(Exception):
    """Thrown when File entry contains no content."""
    def __init__(self, value):
        Exception.__init__(self)
        self.value = value

    def __str__(self):
        return repr(self.value)


def print_tabular(rows):
    """Print data in tabular format."""
    cmax = tuple([max([len(str(row[index])) for row in rows]) + 1
                  for index in range(len(rows[0]))])
    fstring = (" %%-%ss |" * len(cmax)) % cmax
    fstring = ('|'.join([" %%-%ss "] * len(cmax))) % cmax
    print(fstring % rows[0])
    print((sum(cmax) + (len(cmax) * 2) + (len(cmax) - 1)) * '=')
    for row in rows[1:]:
        print(fstring % row)


def display_trace(trace):
    """ display statistics from a profile trace """
    stats = pstats.Stats(trace)
    stats.sort_stats('cumulative', 'calls', 'time')
    stats.print_stats(200)


def load_interpreters():
    """ Load a dict of available Python interpreters """
    interpreters = dict(python=lambda v: InteractiveConsole(v).interact())
    best = "python"
    try:
        import bpython.cli
        interpreters["bpython"] = lambda v: bpython.cli.main(args=[],
                                                             locals_=v)
        best = "bpython"
    except ImportError:
        pass

    try:
        # whether ipython is actually better than bpython is
        # up for debate, but this is the behavior that existed
        # before --interpreter was added, so we call IPython
        # better
        import IPython
        # pylint: disable=E1101
        if hasattr(IPython, "Shell"):
            interpreters["ipython"] = lambda v: \
                IPython.Shell.IPShell(argv=[], user_ns=v).mainloop()
            best = "ipython"
        elif hasattr(IPython, "embed"):
            interpreters["ipython"] = lambda v: IPython.embed(user_ns=v)
            best = "ipython"
        else:
            print("Unknown IPython API version")
        # pylint: enable=E1101
    except ImportError:
        pass

    interpreters['best'] = interpreters[best]
    return interpreters


class InfoCore(cmd.Cmd, Bcfg2.Server.Core.BaseCore):
    """Main class for bcfg2-info."""
    def __init__(self, setup):
        cmd.Cmd.__init__(self)
        Bcfg2.Server.Core.BaseCore.__init__(self, setup=setup)
        self.prompt = '> '
        self.cont = True

    def _get_client_list(self, hostglobs):
        """ given a host glob, get a list of clients that match it """
        # special cases to speed things up:
        if '*' in hostglobs:
            return self.metadata.clients
        has_wildcards = False
        for glob in hostglobs:
            # check if any wildcard characters are in the string
            if set('*?[]') & set(glob):
                has_wildcards = True
                break
        if not has_wildcards:
            return hostglobs

        rv = set()
        clist = set(self.metadata.clients)
        for glob in hostglobs:
            for client in clist:
                if fnmatch.fnmatch(client, glob):
                    rv.update(client)
            clist.difference_update(rv)
        return list(rv)

    def _get_usage(self, func):
        """ get the short usage message for a given function """
        return "Usage: " + re.sub(r'\s+', ' ', func.__doc__).split(" - ", 1)[0]

    def do_loop(self):
        """Looping."""
        self.cont = True
        while self.cont:
            try:
                self.cmdloop('Welcome to bcfg2-info\n'
                             'Type "help" for more information')
            except SystemExit:
                raise
            except Bcfg2.Server.Plugin.PluginExecutionError:
                continue
            except KeyboardInterrupt:
                print("Ctrl-C pressed exiting...")
                self.do_exit([])
            except:
                self.logger.error("Command failure", exc_info=1)

    def do_debug(self, args):
        """ debug [-n] [-f <command list>] - Shell out to native
        python interpreter """
        try:
            opts, _ = getopt.getopt(args.split(), 'nf:')
        except getopt.GetoptError:
            print(str(sys.exc_info()[1]))
            print(self._get_usage(self.do_debug))
            return
        self.cont = False
        scriptmode = False
        interactive = True
        for opt in opts:
            if opt[0] == '-f':
                scriptmode = True
                spath = opt[1]
            elif opt[0] == '-n':
                interactive = False
        if scriptmode:
            console = InteractiveConsole(locals())
            for command in [c.strip() for c in open(spath).readlines()]:
                if command:
                    console.push(command)
        if interactive:
            interpreters = load_interpreters()
            if self.setup['interpreter'] in interpreters:
                print("Dropping to %s interpreter; press ^D to resume" %
                      self.setup['interpreter'])
                interpreters[self.setup['interpreter']](locals())
            else:
                self.logger.error("Invalid interpreter %s" %
                                  self.setup['interpreter'])
                self.logger.error("Valid interpreters are: %s" %
                                  ", ".join(interpreters.keys()))

    def do_quit(self, _):
        """ quit|exit - Exit program """
        self.shutdown()
        os._exit(0)  # pylint: disable=W0212

    do_EOF = do_quit
    do_exit = do_quit

    def do_help(self, _):
        """ help - Print this list of available commands """
        print(USAGE)

    def do_update(self, _):
        """ update - Process pending filesystem events"""
        self.fam.handle_events_in_interval(0.1)

    def do_build(self, args):
        """ build [-f] <hostname> <filename> - Build config for
        hostname, writing to filename"""
        alist = args.split()
        path_force = False
        for arg in alist:
            if arg == '-f':
                alist.remove('-f')
                path_force = True
        if len(alist) == 2:
            client, ofile = alist
            if not ofile.startswith('/tmp') and not path_force:
                print("Refusing to write files outside of /tmp without -f "
                      "option")
                return
            try:
                lxml.etree.ElementTree(self.BuildConfiguration(client)).write(
                    ofile,
                    encoding='UTF-8', xml_declaration=True,
                    pretty_print=True)
            except IOError:
                err = sys.exc_info()[1]
                print("Failed to write File %s: %s" % (ofile, err))
        else:
            print(self._get_usage(self.do_build))

    def help_builddir(self):
        """Display help for builddir command."""
        print("""Usage: builddir [-f] <hostname> <output dir>

Generates a config for client <hostname> and writes the
individual configuration files out separately in a tree
under <output dir>.  The <output dir> directory must be
rooted under /tmp unless the -f argument is provided, in
which case it can be located anywhere.

NOTE: Currently only handles file entries and writes
all content with the default owner and permissions.  These
could be much more permissive than would be created by the
Bcfg2 client itself.""")

    def do_builddir(self, args):
        """ builddir [-f] <hostname> <dirname> - Build config for
        hostname, writing separate files to dirname"""
        alist = args.split()
        path_force = False
        if '-f' in args:
            alist.remove('-f')
            path_force = True
        if len(alist) == 2:
            client, odir = alist
            if not odir.startswith('/tmp') and not path_force:
                print("Refusing to write files outside of /tmp without -f "
                      "option")
                return
            client_config = self.BuildConfiguration(client)
            if client_config.tag == 'error':
                print("Building client configuration failed.")
                return

            for struct in client_config:
                for entry in struct:
                    if entry.tag == 'Path':
                        entry.set('name', odir + '/' + entry.get('name'))

            posix = Bcfg2.Client.Tools.POSIX.POSIX(MockLog(),
                                                   self.setup,
                                                   client_config)
            states = dict()
            posix.Inventory(states)
            posix.Install(list(states.keys()), states)
        else:
            print('Error: Incorrect number of parameters.')
            self.help_builddir()

    def do_buildall(self, args):
        """ buildall <directory> [<hostnames*>] - Build configs for
        all clients in directory """
        alist = args.split()
        if len(alist) < 1:
            print(self._get_usage(self.do_buildall))
            return

        destdir = alist[0]
        try:
            os.mkdir(destdir)
        except OSError:
            err = sys.exc_info()[1]
            if err.errno != 17:
                print("Could not create %s: %s" % (destdir, err))
        if len(alist) > 1:
            clients = self._get_client_list(alist[1:])
        else:
            clients = self.metadata.clients
        for client in clients:
            self.do_build("%s %s" % (client, os.path.join(destdir,
                                                          client + ".xml")))

    def do_buildallfile(self, args):
        """ buildallfile <directory> <filename> [<hostnames*>] - Build
        config file for all clients in directory """
        try:
            opts, args = getopt.gnu_getopt(args.split(), '', ['altsrc='])
        except getopt.GetoptError:
            print(str(sys.exc_info()[1]))
            print(self._get_usage(self.do_buildallfile))
            return
        altsrc = None
        for opt in opts:
            if opt[0] == '--altsrc':
                altsrc = opt[1]
        if len(args) < 2:
            print(self._get_usage(self.do_buildallfile))
            return

        destdir = args[0]
        filename = args[1]
        try:
            os.mkdir(destdir)
        except OSError:
            err = sys.exc_info()[1]
            if err.errno != 17:
                print("Could not create %s: %s" % (destdir, err))
        if len(args) > 2:
            clients = self._get_client_list(args[1:])
        else:
            clients = self.metadata.clients
        if altsrc:
            args = "--altsrc %s -f %%s %%s %%s" % altsrc
        else:
            args = "-f %s %s %s"
        for client in clients:
            self.do_buildfile(args % (os.path.join(destdir, client),
                                      filename, client))

    def do_buildfile(self, args):
        """ buildfile [-f <outfile>] [--altsrc=<altsrc>] <filename>
        <hostname> - Build config file for hostname (not written to
        disk)"""
        try:
            opts, alist = getopt.gnu_getopt(args.split(), 'f:', ['altsrc='])
        except getopt.GetoptError:
            print(str(sys.exc_info()[1]))
            print(self.do_buildfile.__doc__)
            return
        altsrc = None
        outfile = None
        for opt in opts:
            if opt[0] == '--altsrc':
                altsrc = opt[1]
            elif opt[0] == '-f':
                outfile = opt[1]
        if len(alist) != 2:
            print(self.do_buildfile.__doc__)
            return

        fname, client = alist
        entry = lxml.etree.Element('Path', type='file', name=fname)
        if altsrc:
            entry.set("altsrc", altsrc)
        try:
            metadata = self.build_metadata(client)
            self.Bind(entry, metadata)
            data = lxml.etree.tostring(entry,
                                       xml_declaration=False).decode('UTF-8')
        except Exception:
            print("Failed to build entry %s for host %s: %s" %
                  (fname, client, traceback.format_exc().splitlines()[-1]))
            raise
        try:
            if outfile:
                open(outfile, 'w').write(data)
            else:
                print(data)
        except IOError:
            err = sys.exc_info()[1]
            print("Could not write to %s: %s" % (outfile, err))
            print(data)

    def do_buildbundle(self, args):
        """ buildbundle <bundle> <hostname> - Render a templated
        bundle for hostname (not written to disk) """
        if len(args.split()) != 2:
            print(self._get_usage(self.do_buildbundle))
            return 1

        bname, client = args.split()
        try:
            metadata = self.build_metadata(client)
            bundle = self.plugins['Bundler'].entries[bname]
            print(lxml.etree.tostring(bundle.get_xml_value(metadata),
                                      xml_declaration=False,
                                      pretty_print=True).decode('UTF-8'))
        except KeyError:
            print("No such bundle %s" % bname)
        except:  # pylint: disable=W0702
            err = sys.exc_info()[1]
            print("Failed to render bundle %s for host %s: %s" % (bname,
                                                                  client,
                                                                  err))

    def do_automatch(self, args):
        """ automatch [-f] <propertyfile> <hostname> - Perform automatch on
        a Properties file """
        alist = args.split()
        force = False
        for arg in alist:
            if arg == '-f':
                alist.remove('-f')
                force = True
        if len(alist) != 2:
            print(self._get_usage(self.do_automatch))
            return

        if 'Properties' not in self.plugins:
            print("Properties plugin not enabled")
            return

        pname, client = alist
        automatch = self.setup.cfp.getboolean("properties", "automatch",
                                              default=False)
        pfile = self.plugins['Properties'].entries[pname]
        if (not force and not automatch and
            pfile.xdata.get("automatch", "false").lower() != "true"):
            print("Automatch not enabled on %s" % pname)
        else:
            metadata = self.build_metadata(client)
            print(lxml.etree.tostring(pfile.XMLMatch(metadata),
                                      xml_declaration=False,
                                      pretty_print=True).decode('UTF-8'))

    def do_bundles(self, _):
        """ bundles - Print out group/bundle info """
        data = [('Group', 'Bundles')]
        groups = list(self.metadata.groups.keys())
        groups.sort()
        for group in groups:
            data.append((group,
                         ','.join(self.metadata.groups[group][0])))
        print_tabular(data)

    def do_clients(self, _):
        """ clients - Print out client/profile info """
        data = [('Client', 'Profile')]
        for client in sorted(self.metadata.list_clients()):
            imd = self.metadata.get_initial_metadata(client)
            data.append((client, imd.profile))
        print_tabular(data)

    def do_config(self, _):
        """ config - Print out the current configuration of Bcfg2"""
        output = [
            ('Description', 'Value'),
            ('Path Bcfg2 repository', self.setup['repo']),
            ('Plugins', self.setup['plugins']),
            ('Password', self.setup['password']),
            ('Filemonitor', self.setup['filemonitor']),
            ('Server address', self.setup['location']),
            ('Path to key', self.setup['key']),
            ('Path to SSL certificate', self.setup['cert']),
            ('Path to SSL CA certificate', self.setup['ca']),
            ('Protocol', self.setup['protocol']),
            ('Logging', self.setup['logging'])]
        print_tabular(output)

    def do_expirecache(self, args):
        """ expirecache [<hostname> [<hostname> ...]]- Expire the
        metadata cache """
        alist = args.split()
        if len(alist):
            for client in self._get_client_list(alist):
                self.expire_caches_by_type(Bcfg2.Server.Plugin.Metadata,
                                           key=client)
        else:
            self.expire_caches_by_type(Bcfg2.Server.Plugin.Metadata)

    def do_probes(self, args):
        """ probes [-p] <hostname> - Get probe list for the given
        host, in XML (the default) or human-readable pretty (with -p)
        format"""
        alist = args.split()
        pretty = False
        if '-p' in alist:
            pretty = True
            alist.remove('-p')
        if len(alist) != 1:
            print(self._get_usage(self.do_probes))
            return
        hostname = alist[0]
        if pretty:
            probes = []
        else:
            probes = lxml.etree.Element('probes')
        metadata = self.build_metadata(hostname)
        for plugin in self.plugins_by_type(Bcfg2.Server.Plugin.Probing):
            for probe in plugin.GetProbes(metadata):
                probes.append(probe)
        if pretty:
            for probe in probes:
                pname = probe.get("name")
                print("=" * (len(pname) + 2))
                print(" %s" % pname)
                print("=" * (len(pname) + 2))
                print("")
                print(probe.text)
                print("")
        else:
            print(lxml.etree.tostring(probes,
                                      xml_declaration=False,
                                      pretty_print=True).decode('UTF-8'))

    def do_showentries(self, args):
        """ showentries <hostname> <type> - Show abstract
        configuration entries for a given host """
        arglen = len(args.split())
        if arglen not in [1, 2]:
            print(self._get_usage(self.do_showentries))
            return
        client = args.split()[0]
        try:
            meta = self.build_metadata(client)
        except Bcfg2.Server.Plugin.MetadataConsistencyError:
            print("Unable to find metadata for host %s" % client)
            return
        structures = self.GetStructures(meta)
        output = [('entrytype', 'name')]
        if arglen == 1:
            for item in structures:
                for child in item.getchildren():
                    output.append((child.tag, child.get('name')))
        if arglen == 2:
            etype = args.split()[1]
            for item in structures:
                for child in item.getchildren():
                    if child.tag in [etype, "Bound%s" % etype]:
                        output.append((child.tag, child.get('name')))
        print_tabular(output)

    def do_groups(self, _):
        """ groups - Print out group info """
        data = [("Groups", "Profile", "Category")]
        grouplist = list(self.metadata.groups.keys())
        grouplist.sort()
        for group in grouplist:
            if self.metadata.groups[group].is_profile:
                prof = 'yes'
            else:
                prof = 'no'
            cat = self.metadata.groups[group].category
            data.append((group, prof, cat))
        print_tabular(data)

    def do_showclient(self, args):
        """ showclient <client> [<client> ...] - Show metadata for the
        given hosts """
        if not len(args):
            print(self._get_usage(self.do_showclient))
            return
        for client in args.split():
            try:
                client_meta = self.build_metadata(client)
            except Bcfg2.Server.Plugin.MetadataConsistencyError:
                print("Client %s not defined" % client)
                continue
            fmt = "%-10s  %s"
            print(fmt % ("Hostname:", client_meta.hostname))
            print(fmt % ("Profile:", client_meta.profile))

            group_fmt = "%-10s  %-30s %s"
            header = False
            for group in list(client_meta.groups):
                category = ""
                for cat, grp in client_meta.categories.items():
                    if grp == group:
                        category = "Category: %s" % cat
                        break
                if not header:
                    print(group_fmt % ("Groups:", group, category))
                    header = True
                else:
                    print(group_fmt % ("", group, category))

            if client_meta.bundles:
                print(fmt % ("Bundles:", list(client_meta.bundles)[0]))
            for bnd in list(client_meta.bundles)[1:]:
                print(fmt % ("", bnd))
            if client_meta.connectors:
                print("Connector data")
                print("=" * 80)
                for conn in client_meta.connectors:
                    if getattr(client_meta, conn):
                        print(fmt % (conn + ":", getattr(client_meta, conn)))
                        print("=" * 80)

    def do_mappings(self, args):
        """ mappings <type*> <name*> - Print generator mappings for
        optional type and name """
        # Dump all mappings unless type specified
        data = [('Plugin', 'Type', 'Name')]
        arglen = len(args.split())
        for generator in self.plugins_by_type(Bcfg2.Server.Plugin.Generator):
            if arglen == 0:
                etypes = list(generator.Entries.keys())
            else:
                etypes = [args.split()[0]]
            if arglen == 2:
                interested = [(etype, [args.split()[1]])
                              for etype in etypes]
            else:
                interested = [(etype, generator.Entries[etype])
                              for etype in etypes
                              if etype in generator.Entries]
            for etype, names in interested:
                for name in [name for name in names if name in
                             generator.Entries.get(etype, {})]:
                    data.append((generator.name, etype, name))
        print_tabular(data)

    def do_event_debug(self, _):
        """ event_debug - Display filesystem events as they are
        processed """
        self.fam.debug = True

    def do_packageresolve(self, args):
        """ packageresolve <hostname> [<package> [<package>...]] -
        Resolve packages for the given host, optionally specifying a
        set of packages """
        arglist = args.split(" ")
        if len(arglist) < 1:
            print(self._get_usage(self.do_packageresolve))
            return

        try:
            pkgs = self.plugins['Packages']
        except KeyError:
            print("Packages plugin not enabled")
            return
        pkgs.toggle_debug()

        hostname = arglist[0]
        metadata = self.build_metadata(hostname)

        indep = lxml.etree.Element("Independent")
        if len(arglist) > 1:
            structures = [lxml.etree.Element("Bundle", name="packages")]
            for arg in arglist[1:]:
                lxml.etree.SubElement(structures[0], "Package", name=arg)
        else:
            structures = self.GetStructures(metadata)

        pkgs._build_packages(metadata, indep,  # pylint: disable=W0212
                             structures)
        print("%d new packages added" % len(indep.getchildren()))
        if len(indep.getchildren()):
            print("    %s" % "\n    ".join(lxml.etree.tostring(p)
                                           for p in indep.getchildren()))

    def do_packagesources(self, args):
        """ packagesources <hostname> - Show package sources """
        if not args:
            print(self._get_usage(self.do_packagesources))
            return
        if 'Packages' not in self.plugins:
            print("Packages plugin not enabled")
            return
        try:
            metadata = self.build_metadata(args)
        except Bcfg2.Server.Plugin.MetadataConsistencyError:
            print("Unable to build metadata for host %s" % args)
            return
        collection = self.plugins['Packages'].get_collection(metadata)
        print(collection.sourcelist())

    def do_query(self, args):
        """ query <-g group|-p profile|-b bundle> - Query clients """
        if len(args) == 0:
            print("\n".join(self.metadata.clients))
            return
        arglist = args.split(" ")
        if len(arglist) != 2:
            print(self._get_usage(self.do_query))
            return

        qtype, qparam = arglist
        if qtype == '-p':
            res = self.metadata.get_client_names_by_profiles(qparam.split(','))
        elif qtype == '-g':
            res = self.metadata.get_client_names_by_groups(qparam.split(','))
        elif qtype == '-b':
            res = self.metadata.get_client_names_by_bundles(qparam.split(','))
        else:
            print(self._get_usage(self.do_query))
            return
        print("\n".join(res))

    def do_profile(self, arg):
        """ profile <command> <args> - Profile a single bcfg2-info
        command """
        if not HAS_PROFILE:
            print("Profiling functionality not available.")
            return
        if len(arg) == 0:
            print(self._get_usage(self.do_profile))
            return
        prof = profile.Profile()
        prof.runcall(self.onecmd, arg)
        display_trace(prof)

    def run(self, args):  # pylint: disable=W0221
        try:
            if os.getuid() == 0:
                self._drop_privileges()
            self.load_plugins()
            self.block_for_fam_events(handle_events=True)
            if args:
                self.onecmd(" ".join(args))
            else:
                self.do_loop()
        finally:
            self.shutdown()

    def _daemonize(self):
        pass

    def _run(self):
        pass

    def _block(self):
        pass


def build_usage():
    """ build usage message """
    cmd_blacklist = ["do_loop", "do_EOF"]
    usage = dict()
    for attrname in dir(InfoCore):
        attr = getattr(InfoCore, attrname)

        # shim for python 2.4, __func__ is im_func
        funcattr = getattr(attr, "__func__", getattr(attr, "im_func", None))
        if (funcattr is not None and
            funcattr.func_name not in cmd_blacklist and
            funcattr.func_name.startswith("do_") and
            funcattr.func_doc):
            usage[attr.__name__] = re.sub(r'\s+', ' ', attr.__doc__)
    return "Commands:\n" + "\n".join(usage[k] for k in sorted(usage.keys()))


USAGE = build_usage()


def main():
    optinfo = dict(profile=Bcfg2.Options.CORE_PROFILE,
                   interactive=Bcfg2.Options.INTERACTIVE,
                   interpreter=Bcfg2.Options.INTERPRETER,
                   command_timeout=Bcfg2.Options.CLIENT_COMMAND_TIMEOUT)
    optinfo.update(Bcfg2.Options.INFO_COMMON_OPTIONS)
    setup = Bcfg2.Options.OptionParser(optinfo)
    setup.hm = "\n".join(["     bcfg2-info [options] [command <command args>]",
                          "Options:",
                          setup.buildHelpMessage(),
                          USAGE])

    setup.parse(sys.argv[1:])

    if setup['debug']:
        level = logging.DEBUG
    elif setup['verbose']:
        level = logging.INFO
    else:
        level = logging.WARNING
    Bcfg2.Logger.setup_logging('bcfg2-info', to_syslog=False, level=level)

    if setup['args'] and setup['args'][0] == 'help':
        print(setup.hm)
        sys.exit(0)
    elif setup['profile'] and HAS_PROFILE:
        prof = profile.Profile()
        loop = prof.runcall(InfoCore, setup)
        display_trace(prof)
    else:
        if setup['profile']:
            print("Profiling functionality not available.")
        loop = InfoCore(setup)

    loop.run(setup['args'])

>>>>>>> ee11ee47

if __name__ == '__main__':
    sys.exit(CLI().run())<|MERGE_RESOLUTION|>--- conflicted
+++ resolved
@@ -2,809 +2,8 @@
 """This tool loads the Bcfg2 core into an interactive debugger."""
 
 import sys
-<<<<<<< HEAD
 from Bcfg2.Server.Info import CLI
-=======
-import cmd
-import getopt
-import fnmatch
-import logging
-import lxml.etree
-import traceback
-from code import InteractiveConsole
-import Bcfg2.Logger
-import Bcfg2.Options
-import Bcfg2.Server.Core
-import Bcfg2.Server.Plugin
-import Bcfg2.Client.Tools.POSIX
 
-try:
-    try:
-        import cProfile as profile
-    except ImportError:
-        import profile
-    import pstats
-    HAS_PROFILE = True
-except ImportError:
-    HAS_PROFILE = False
-
-
-class MockLog(object):
-    """ Fake logger that just discards all messages in order to mask
-    errors from builddir being unable to chown files it creates """
-    def error(self, *args, **kwargs):
-        """ discard error messages """
-        pass
-
-    def warning(self, *args, **kwargs):
-        """ discard warning messages """
-        pass
-
-    def info(self, *args, **kwargs):
-        """ discard info messages """
-        pass
-
-    def debug(self, *args, **kwargs):
-        """ discard debug messages """
-        pass
-
-
-class FileNotBuilt(Exception):
-    """Thrown when File entry contains no content."""
-    def __init__(self, value):
-        Exception.__init__(self)
-        self.value = value
-
-    def __str__(self):
-        return repr(self.value)
-
-
-def print_tabular(rows):
-    """Print data in tabular format."""
-    cmax = tuple([max([len(str(row[index])) for row in rows]) + 1
-                  for index in range(len(rows[0]))])
-    fstring = (" %%-%ss |" * len(cmax)) % cmax
-    fstring = ('|'.join([" %%-%ss "] * len(cmax))) % cmax
-    print(fstring % rows[0])
-    print((sum(cmax) + (len(cmax) * 2) + (len(cmax) - 1)) * '=')
-    for row in rows[1:]:
-        print(fstring % row)
-
-
-def display_trace(trace):
-    """ display statistics from a profile trace """
-    stats = pstats.Stats(trace)
-    stats.sort_stats('cumulative', 'calls', 'time')
-    stats.print_stats(200)
-
-
-def load_interpreters():
-    """ Load a dict of available Python interpreters """
-    interpreters = dict(python=lambda v: InteractiveConsole(v).interact())
-    best = "python"
-    try:
-        import bpython.cli
-        interpreters["bpython"] = lambda v: bpython.cli.main(args=[],
-                                                             locals_=v)
-        best = "bpython"
-    except ImportError:
-        pass
-
-    try:
-        # whether ipython is actually better than bpython is
-        # up for debate, but this is the behavior that existed
-        # before --interpreter was added, so we call IPython
-        # better
-        import IPython
-        # pylint: disable=E1101
-        if hasattr(IPython, "Shell"):
-            interpreters["ipython"] = lambda v: \
-                IPython.Shell.IPShell(argv=[], user_ns=v).mainloop()
-            best = "ipython"
-        elif hasattr(IPython, "embed"):
-            interpreters["ipython"] = lambda v: IPython.embed(user_ns=v)
-            best = "ipython"
-        else:
-            print("Unknown IPython API version")
-        # pylint: enable=E1101
-    except ImportError:
-        pass
-
-    interpreters['best'] = interpreters[best]
-    return interpreters
-
-
-class InfoCore(cmd.Cmd, Bcfg2.Server.Core.BaseCore):
-    """Main class for bcfg2-info."""
-    def __init__(self, setup):
-        cmd.Cmd.__init__(self)
-        Bcfg2.Server.Core.BaseCore.__init__(self, setup=setup)
-        self.prompt = '> '
-        self.cont = True
-
-    def _get_client_list(self, hostglobs):
-        """ given a host glob, get a list of clients that match it """
-        # special cases to speed things up:
-        if '*' in hostglobs:
-            return self.metadata.clients
-        has_wildcards = False
-        for glob in hostglobs:
-            # check if any wildcard characters are in the string
-            if set('*?[]') & set(glob):
-                has_wildcards = True
-                break
-        if not has_wildcards:
-            return hostglobs
-
-        rv = set()
-        clist = set(self.metadata.clients)
-        for glob in hostglobs:
-            for client in clist:
-                if fnmatch.fnmatch(client, glob):
-                    rv.update(client)
-            clist.difference_update(rv)
-        return list(rv)
-
-    def _get_usage(self, func):
-        """ get the short usage message for a given function """
-        return "Usage: " + re.sub(r'\s+', ' ', func.__doc__).split(" - ", 1)[0]
-
-    def do_loop(self):
-        """Looping."""
-        self.cont = True
-        while self.cont:
-            try:
-                self.cmdloop('Welcome to bcfg2-info\n'
-                             'Type "help" for more information')
-            except SystemExit:
-                raise
-            except Bcfg2.Server.Plugin.PluginExecutionError:
-                continue
-            except KeyboardInterrupt:
-                print("Ctrl-C pressed exiting...")
-                self.do_exit([])
-            except:
-                self.logger.error("Command failure", exc_info=1)
-
-    def do_debug(self, args):
-        """ debug [-n] [-f <command list>] - Shell out to native
-        python interpreter """
-        try:
-            opts, _ = getopt.getopt(args.split(), 'nf:')
-        except getopt.GetoptError:
-            print(str(sys.exc_info()[1]))
-            print(self._get_usage(self.do_debug))
-            return
-        self.cont = False
-        scriptmode = False
-        interactive = True
-        for opt in opts:
-            if opt[0] == '-f':
-                scriptmode = True
-                spath = opt[1]
-            elif opt[0] == '-n':
-                interactive = False
-        if scriptmode:
-            console = InteractiveConsole(locals())
-            for command in [c.strip() for c in open(spath).readlines()]:
-                if command:
-                    console.push(command)
-        if interactive:
-            interpreters = load_interpreters()
-            if self.setup['interpreter'] in interpreters:
-                print("Dropping to %s interpreter; press ^D to resume" %
-                      self.setup['interpreter'])
-                interpreters[self.setup['interpreter']](locals())
-            else:
-                self.logger.error("Invalid interpreter %s" %
-                                  self.setup['interpreter'])
-                self.logger.error("Valid interpreters are: %s" %
-                                  ", ".join(interpreters.keys()))
-
-    def do_quit(self, _):
-        """ quit|exit - Exit program """
-        self.shutdown()
-        os._exit(0)  # pylint: disable=W0212
-
-    do_EOF = do_quit
-    do_exit = do_quit
-
-    def do_help(self, _):
-        """ help - Print this list of available commands """
-        print(USAGE)
-
-    def do_update(self, _):
-        """ update - Process pending filesystem events"""
-        self.fam.handle_events_in_interval(0.1)
-
-    def do_build(self, args):
-        """ build [-f] <hostname> <filename> - Build config for
-        hostname, writing to filename"""
-        alist = args.split()
-        path_force = False
-        for arg in alist:
-            if arg == '-f':
-                alist.remove('-f')
-                path_force = True
-        if len(alist) == 2:
-            client, ofile = alist
-            if not ofile.startswith('/tmp') and not path_force:
-                print("Refusing to write files outside of /tmp without -f "
-                      "option")
-                return
-            try:
-                lxml.etree.ElementTree(self.BuildConfiguration(client)).write(
-                    ofile,
-                    encoding='UTF-8', xml_declaration=True,
-                    pretty_print=True)
-            except IOError:
-                err = sys.exc_info()[1]
-                print("Failed to write File %s: %s" % (ofile, err))
-        else:
-            print(self._get_usage(self.do_build))
-
-    def help_builddir(self):
-        """Display help for builddir command."""
-        print("""Usage: builddir [-f] <hostname> <output dir>
-
-Generates a config for client <hostname> and writes the
-individual configuration files out separately in a tree
-under <output dir>.  The <output dir> directory must be
-rooted under /tmp unless the -f argument is provided, in
-which case it can be located anywhere.
-
-NOTE: Currently only handles file entries and writes
-all content with the default owner and permissions.  These
-could be much more permissive than would be created by the
-Bcfg2 client itself.""")
-
-    def do_builddir(self, args):
-        """ builddir [-f] <hostname> <dirname> - Build config for
-        hostname, writing separate files to dirname"""
-        alist = args.split()
-        path_force = False
-        if '-f' in args:
-            alist.remove('-f')
-            path_force = True
-        if len(alist) == 2:
-            client, odir = alist
-            if not odir.startswith('/tmp') and not path_force:
-                print("Refusing to write files outside of /tmp without -f "
-                      "option")
-                return
-            client_config = self.BuildConfiguration(client)
-            if client_config.tag == 'error':
-                print("Building client configuration failed.")
-                return
-
-            for struct in client_config:
-                for entry in struct:
-                    if entry.tag == 'Path':
-                        entry.set('name', odir + '/' + entry.get('name'))
-
-            posix = Bcfg2.Client.Tools.POSIX.POSIX(MockLog(),
-                                                   self.setup,
-                                                   client_config)
-            states = dict()
-            posix.Inventory(states)
-            posix.Install(list(states.keys()), states)
-        else:
-            print('Error: Incorrect number of parameters.')
-            self.help_builddir()
-
-    def do_buildall(self, args):
-        """ buildall <directory> [<hostnames*>] - Build configs for
-        all clients in directory """
-        alist = args.split()
-        if len(alist) < 1:
-            print(self._get_usage(self.do_buildall))
-            return
-
-        destdir = alist[0]
-        try:
-            os.mkdir(destdir)
-        except OSError:
-            err = sys.exc_info()[1]
-            if err.errno != 17:
-                print("Could not create %s: %s" % (destdir, err))
-        if len(alist) > 1:
-            clients = self._get_client_list(alist[1:])
-        else:
-            clients = self.metadata.clients
-        for client in clients:
-            self.do_build("%s %s" % (client, os.path.join(destdir,
-                                                          client + ".xml")))
-
-    def do_buildallfile(self, args):
-        """ buildallfile <directory> <filename> [<hostnames*>] - Build
-        config file for all clients in directory """
-        try:
-            opts, args = getopt.gnu_getopt(args.split(), '', ['altsrc='])
-        except getopt.GetoptError:
-            print(str(sys.exc_info()[1]))
-            print(self._get_usage(self.do_buildallfile))
-            return
-        altsrc = None
-        for opt in opts:
-            if opt[0] == '--altsrc':
-                altsrc = opt[1]
-        if len(args) < 2:
-            print(self._get_usage(self.do_buildallfile))
-            return
-
-        destdir = args[0]
-        filename = args[1]
-        try:
-            os.mkdir(destdir)
-        except OSError:
-            err = sys.exc_info()[1]
-            if err.errno != 17:
-                print("Could not create %s: %s" % (destdir, err))
-        if len(args) > 2:
-            clients = self._get_client_list(args[1:])
-        else:
-            clients = self.metadata.clients
-        if altsrc:
-            args = "--altsrc %s -f %%s %%s %%s" % altsrc
-        else:
-            args = "-f %s %s %s"
-        for client in clients:
-            self.do_buildfile(args % (os.path.join(destdir, client),
-                                      filename, client))
-
-    def do_buildfile(self, args):
-        """ buildfile [-f <outfile>] [--altsrc=<altsrc>] <filename>
-        <hostname> - Build config file for hostname (not written to
-        disk)"""
-        try:
-            opts, alist = getopt.gnu_getopt(args.split(), 'f:', ['altsrc='])
-        except getopt.GetoptError:
-            print(str(sys.exc_info()[1]))
-            print(self.do_buildfile.__doc__)
-            return
-        altsrc = None
-        outfile = None
-        for opt in opts:
-            if opt[0] == '--altsrc':
-                altsrc = opt[1]
-            elif opt[0] == '-f':
-                outfile = opt[1]
-        if len(alist) != 2:
-            print(self.do_buildfile.__doc__)
-            return
-
-        fname, client = alist
-        entry = lxml.etree.Element('Path', type='file', name=fname)
-        if altsrc:
-            entry.set("altsrc", altsrc)
-        try:
-            metadata = self.build_metadata(client)
-            self.Bind(entry, metadata)
-            data = lxml.etree.tostring(entry,
-                                       xml_declaration=False).decode('UTF-8')
-        except Exception:
-            print("Failed to build entry %s for host %s: %s" %
-                  (fname, client, traceback.format_exc().splitlines()[-1]))
-            raise
-        try:
-            if outfile:
-                open(outfile, 'w').write(data)
-            else:
-                print(data)
-        except IOError:
-            err = sys.exc_info()[1]
-            print("Could not write to %s: %s" % (outfile, err))
-            print(data)
-
-    def do_buildbundle(self, args):
-        """ buildbundle <bundle> <hostname> - Render a templated
-        bundle for hostname (not written to disk) """
-        if len(args.split()) != 2:
-            print(self._get_usage(self.do_buildbundle))
-            return 1
-
-        bname, client = args.split()
-        try:
-            metadata = self.build_metadata(client)
-            bundle = self.plugins['Bundler'].entries[bname]
-            print(lxml.etree.tostring(bundle.get_xml_value(metadata),
-                                      xml_declaration=False,
-                                      pretty_print=True).decode('UTF-8'))
-        except KeyError:
-            print("No such bundle %s" % bname)
-        except:  # pylint: disable=W0702
-            err = sys.exc_info()[1]
-            print("Failed to render bundle %s for host %s: %s" % (bname,
-                                                                  client,
-                                                                  err))
-
-    def do_automatch(self, args):
-        """ automatch [-f] <propertyfile> <hostname> - Perform automatch on
-        a Properties file """
-        alist = args.split()
-        force = False
-        for arg in alist:
-            if arg == '-f':
-                alist.remove('-f')
-                force = True
-        if len(alist) != 2:
-            print(self._get_usage(self.do_automatch))
-            return
-
-        if 'Properties' not in self.plugins:
-            print("Properties plugin not enabled")
-            return
-
-        pname, client = alist
-        automatch = self.setup.cfp.getboolean("properties", "automatch",
-                                              default=False)
-        pfile = self.plugins['Properties'].entries[pname]
-        if (not force and not automatch and
-            pfile.xdata.get("automatch", "false").lower() != "true"):
-            print("Automatch not enabled on %s" % pname)
-        else:
-            metadata = self.build_metadata(client)
-            print(lxml.etree.tostring(pfile.XMLMatch(metadata),
-                                      xml_declaration=False,
-                                      pretty_print=True).decode('UTF-8'))
-
-    def do_bundles(self, _):
-        """ bundles - Print out group/bundle info """
-        data = [('Group', 'Bundles')]
-        groups = list(self.metadata.groups.keys())
-        groups.sort()
-        for group in groups:
-            data.append((group,
-                         ','.join(self.metadata.groups[group][0])))
-        print_tabular(data)
-
-    def do_clients(self, _):
-        """ clients - Print out client/profile info """
-        data = [('Client', 'Profile')]
-        for client in sorted(self.metadata.list_clients()):
-            imd = self.metadata.get_initial_metadata(client)
-            data.append((client, imd.profile))
-        print_tabular(data)
-
-    def do_config(self, _):
-        """ config - Print out the current configuration of Bcfg2"""
-        output = [
-            ('Description', 'Value'),
-            ('Path Bcfg2 repository', self.setup['repo']),
-            ('Plugins', self.setup['plugins']),
-            ('Password', self.setup['password']),
-            ('Filemonitor', self.setup['filemonitor']),
-            ('Server address', self.setup['location']),
-            ('Path to key', self.setup['key']),
-            ('Path to SSL certificate', self.setup['cert']),
-            ('Path to SSL CA certificate', self.setup['ca']),
-            ('Protocol', self.setup['protocol']),
-            ('Logging', self.setup['logging'])]
-        print_tabular(output)
-
-    def do_expirecache(self, args):
-        """ expirecache [<hostname> [<hostname> ...]]- Expire the
-        metadata cache """
-        alist = args.split()
-        if len(alist):
-            for client in self._get_client_list(alist):
-                self.expire_caches_by_type(Bcfg2.Server.Plugin.Metadata,
-                                           key=client)
-        else:
-            self.expire_caches_by_type(Bcfg2.Server.Plugin.Metadata)
-
-    def do_probes(self, args):
-        """ probes [-p] <hostname> - Get probe list for the given
-        host, in XML (the default) or human-readable pretty (with -p)
-        format"""
-        alist = args.split()
-        pretty = False
-        if '-p' in alist:
-            pretty = True
-            alist.remove('-p')
-        if len(alist) != 1:
-            print(self._get_usage(self.do_probes))
-            return
-        hostname = alist[0]
-        if pretty:
-            probes = []
-        else:
-            probes = lxml.etree.Element('probes')
-        metadata = self.build_metadata(hostname)
-        for plugin in self.plugins_by_type(Bcfg2.Server.Plugin.Probing):
-            for probe in plugin.GetProbes(metadata):
-                probes.append(probe)
-        if pretty:
-            for probe in probes:
-                pname = probe.get("name")
-                print("=" * (len(pname) + 2))
-                print(" %s" % pname)
-                print("=" * (len(pname) + 2))
-                print("")
-                print(probe.text)
-                print("")
-        else:
-            print(lxml.etree.tostring(probes,
-                                      xml_declaration=False,
-                                      pretty_print=True).decode('UTF-8'))
-
-    def do_showentries(self, args):
-        """ showentries <hostname> <type> - Show abstract
-        configuration entries for a given host """
-        arglen = len(args.split())
-        if arglen not in [1, 2]:
-            print(self._get_usage(self.do_showentries))
-            return
-        client = args.split()[0]
-        try:
-            meta = self.build_metadata(client)
-        except Bcfg2.Server.Plugin.MetadataConsistencyError:
-            print("Unable to find metadata for host %s" % client)
-            return
-        structures = self.GetStructures(meta)
-        output = [('entrytype', 'name')]
-        if arglen == 1:
-            for item in structures:
-                for child in item.getchildren():
-                    output.append((child.tag, child.get('name')))
-        if arglen == 2:
-            etype = args.split()[1]
-            for item in structures:
-                for child in item.getchildren():
-                    if child.tag in [etype, "Bound%s" % etype]:
-                        output.append((child.tag, child.get('name')))
-        print_tabular(output)
-
-    def do_groups(self, _):
-        """ groups - Print out group info """
-        data = [("Groups", "Profile", "Category")]
-        grouplist = list(self.metadata.groups.keys())
-        grouplist.sort()
-        for group in grouplist:
-            if self.metadata.groups[group].is_profile:
-                prof = 'yes'
-            else:
-                prof = 'no'
-            cat = self.metadata.groups[group].category
-            data.append((group, prof, cat))
-        print_tabular(data)
-
-    def do_showclient(self, args):
-        """ showclient <client> [<client> ...] - Show metadata for the
-        given hosts """
-        if not len(args):
-            print(self._get_usage(self.do_showclient))
-            return
-        for client in args.split():
-            try:
-                client_meta = self.build_metadata(client)
-            except Bcfg2.Server.Plugin.MetadataConsistencyError:
-                print("Client %s not defined" % client)
-                continue
-            fmt = "%-10s  %s"
-            print(fmt % ("Hostname:", client_meta.hostname))
-            print(fmt % ("Profile:", client_meta.profile))
-
-            group_fmt = "%-10s  %-30s %s"
-            header = False
-            for group in list(client_meta.groups):
-                category = ""
-                for cat, grp in client_meta.categories.items():
-                    if grp == group:
-                        category = "Category: %s" % cat
-                        break
-                if not header:
-                    print(group_fmt % ("Groups:", group, category))
-                    header = True
-                else:
-                    print(group_fmt % ("", group, category))
-
-            if client_meta.bundles:
-                print(fmt % ("Bundles:", list(client_meta.bundles)[0]))
-            for bnd in list(client_meta.bundles)[1:]:
-                print(fmt % ("", bnd))
-            if client_meta.connectors:
-                print("Connector data")
-                print("=" * 80)
-                for conn in client_meta.connectors:
-                    if getattr(client_meta, conn):
-                        print(fmt % (conn + ":", getattr(client_meta, conn)))
-                        print("=" * 80)
-
-    def do_mappings(self, args):
-        """ mappings <type*> <name*> - Print generator mappings for
-        optional type and name """
-        # Dump all mappings unless type specified
-        data = [('Plugin', 'Type', 'Name')]
-        arglen = len(args.split())
-        for generator in self.plugins_by_type(Bcfg2.Server.Plugin.Generator):
-            if arglen == 0:
-                etypes = list(generator.Entries.keys())
-            else:
-                etypes = [args.split()[0]]
-            if arglen == 2:
-                interested = [(etype, [args.split()[1]])
-                              for etype in etypes]
-            else:
-                interested = [(etype, generator.Entries[etype])
-                              for etype in etypes
-                              if etype in generator.Entries]
-            for etype, names in interested:
-                for name in [name for name in names if name in
-                             generator.Entries.get(etype, {})]:
-                    data.append((generator.name, etype, name))
-        print_tabular(data)
-
-    def do_event_debug(self, _):
-        """ event_debug - Display filesystem events as they are
-        processed """
-        self.fam.debug = True
-
-    def do_packageresolve(self, args):
-        """ packageresolve <hostname> [<package> [<package>...]] -
-        Resolve packages for the given host, optionally specifying a
-        set of packages """
-        arglist = args.split(" ")
-        if len(arglist) < 1:
-            print(self._get_usage(self.do_packageresolve))
-            return
-
-        try:
-            pkgs = self.plugins['Packages']
-        except KeyError:
-            print("Packages plugin not enabled")
-            return
-        pkgs.toggle_debug()
-
-        hostname = arglist[0]
-        metadata = self.build_metadata(hostname)
-
-        indep = lxml.etree.Element("Independent")
-        if len(arglist) > 1:
-            structures = [lxml.etree.Element("Bundle", name="packages")]
-            for arg in arglist[1:]:
-                lxml.etree.SubElement(structures[0], "Package", name=arg)
-        else:
-            structures = self.GetStructures(metadata)
-
-        pkgs._build_packages(metadata, indep,  # pylint: disable=W0212
-                             structures)
-        print("%d new packages added" % len(indep.getchildren()))
-        if len(indep.getchildren()):
-            print("    %s" % "\n    ".join(lxml.etree.tostring(p)
-                                           for p in indep.getchildren()))
-
-    def do_packagesources(self, args):
-        """ packagesources <hostname> - Show package sources """
-        if not args:
-            print(self._get_usage(self.do_packagesources))
-            return
-        if 'Packages' not in self.plugins:
-            print("Packages plugin not enabled")
-            return
-        try:
-            metadata = self.build_metadata(args)
-        except Bcfg2.Server.Plugin.MetadataConsistencyError:
-            print("Unable to build metadata for host %s" % args)
-            return
-        collection = self.plugins['Packages'].get_collection(metadata)
-        print(collection.sourcelist())
-
-    def do_query(self, args):
-        """ query <-g group|-p profile|-b bundle> - Query clients """
-        if len(args) == 0:
-            print("\n".join(self.metadata.clients))
-            return
-        arglist = args.split(" ")
-        if len(arglist) != 2:
-            print(self._get_usage(self.do_query))
-            return
-
-        qtype, qparam = arglist
-        if qtype == '-p':
-            res = self.metadata.get_client_names_by_profiles(qparam.split(','))
-        elif qtype == '-g':
-            res = self.metadata.get_client_names_by_groups(qparam.split(','))
-        elif qtype == '-b':
-            res = self.metadata.get_client_names_by_bundles(qparam.split(','))
-        else:
-            print(self._get_usage(self.do_query))
-            return
-        print("\n".join(res))
-
-    def do_profile(self, arg):
-        """ profile <command> <args> - Profile a single bcfg2-info
-        command """
-        if not HAS_PROFILE:
-            print("Profiling functionality not available.")
-            return
-        if len(arg) == 0:
-            print(self._get_usage(self.do_profile))
-            return
-        prof = profile.Profile()
-        prof.runcall(self.onecmd, arg)
-        display_trace(prof)
-
-    def run(self, args):  # pylint: disable=W0221
-        try:
-            if os.getuid() == 0:
-                self._drop_privileges()
-            self.load_plugins()
-            self.block_for_fam_events(handle_events=True)
-            if args:
-                self.onecmd(" ".join(args))
-            else:
-                self.do_loop()
-        finally:
-            self.shutdown()
-
-    def _daemonize(self):
-        pass
-
-    def _run(self):
-        pass
-
-    def _block(self):
-        pass
-
-
-def build_usage():
-    """ build usage message """
-    cmd_blacklist = ["do_loop", "do_EOF"]
-    usage = dict()
-    for attrname in dir(InfoCore):
-        attr = getattr(InfoCore, attrname)
-
-        # shim for python 2.4, __func__ is im_func
-        funcattr = getattr(attr, "__func__", getattr(attr, "im_func", None))
-        if (funcattr is not None and
-            funcattr.func_name not in cmd_blacklist and
-            funcattr.func_name.startswith("do_") and
-            funcattr.func_doc):
-            usage[attr.__name__] = re.sub(r'\s+', ' ', attr.__doc__)
-    return "Commands:\n" + "\n".join(usage[k] for k in sorted(usage.keys()))
-
-
-USAGE = build_usage()
-
-
-def main():
-    optinfo = dict(profile=Bcfg2.Options.CORE_PROFILE,
-                   interactive=Bcfg2.Options.INTERACTIVE,
-                   interpreter=Bcfg2.Options.INTERPRETER,
-                   command_timeout=Bcfg2.Options.CLIENT_COMMAND_TIMEOUT)
-    optinfo.update(Bcfg2.Options.INFO_COMMON_OPTIONS)
-    setup = Bcfg2.Options.OptionParser(optinfo)
-    setup.hm = "\n".join(["     bcfg2-info [options] [command <command args>]",
-                          "Options:",
-                          setup.buildHelpMessage(),
-                          USAGE])
-
-    setup.parse(sys.argv[1:])
-
-    if setup['debug']:
-        level = logging.DEBUG
-    elif setup['verbose']:
-        level = logging.INFO
-    else:
-        level = logging.WARNING
-    Bcfg2.Logger.setup_logging('bcfg2-info', to_syslog=False, level=level)
-
-    if setup['args'] and setup['args'][0] == 'help':
-        print(setup.hm)
-        sys.exit(0)
-    elif setup['profile'] and HAS_PROFILE:
-        prof = profile.Profile()
-        loop = prof.runcall(InfoCore, setup)
-        display_trace(prof)
-    else:
-        if setup['profile']:
-            print("Profiling functionality not available.")
-        loop = InfoCore(setup)
-
-    loop.run(setup['args'])
-
->>>>>>> ee11ee47
 
 if __name__ == '__main__':
     sys.exit(CLI().run())