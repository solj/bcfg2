--- conflicted
+++ resolved
@@ -6,360 +6,7 @@
 code.  It's pure madness. """
 
 import sys
-<<<<<<< HEAD
-import yum
-import logging
-import Bcfg2.Logger
-from Bcfg2.Compat import wraps
-from lockfile import FileLock, LockTimeout
-from optparse import OptionParser
-try:
-    import json
-except ImportError:
-    import simplejson as json
-
-
-def pkg_to_tuple(package):
-    """ json doesn't distinguish between tuples and lists, but yum
-    does, so we convert a package in list format to one in tuple
-    format """
-    if isinstance(package, list):
-        return tuple(package)
-    else:
-        return package
-
-
-def pkgtup_to_string(package):
-    """ given a package tuple, return a human-readable string
-    describing the package """
-    if package[3] in ['auto', 'any']:
-        return package[0]
-
-    rv = [package[0], "-"]
-    if package[2]:
-        rv.extend([package[2], ':'])
-    rv.extend([package[3], '-', package[4]])
-    if package[1]:
-        rv.extend(['.', package[1]])
-    return ''.join(str(e) for e in rv)
-
-
-class YumHelper(object):
-    """ Yum helper base object """
-
-    def __init__(self, cfgfile, verbose=1):
-        self.cfgfile = cfgfile
-        self.yumbase = yum.YumBase()
-        # pylint: disable=E1121,W0212
-        try:
-            self.yumbase.preconf.debuglevel = verbose
-            self.yumbase.preconf.fn = cfgfile
-            self.yumbase._getConfig()
-        except AttributeError:
-            self.yumbase._getConfig(cfgfile, debuglevel=verbose)
-        # pylint: enable=E1121,W0212
-        self.logger = logging.getLogger(self.__class__.__name__)
-
-
-class DepSolver(YumHelper):
-    """ Yum dependency solver.  This is used for operations that only
-    read from the yum cache, and thus operates in cacheonly mode. """
-
-    def __init__(self, cfgfile, verbose=1):
-        YumHelper.__init__(self, cfgfile, verbose=verbose)
-        # internally, yum uses an integer, not a boolean, for conf.cache
-        self.yumbase.conf.cache = 1
-        self._groups = None
-
-    def get_groups(self):
-        """ getter for the groups property """
-        if self._groups is not None:
-            return self._groups
-        else:
-            return ["noarch"]
-
-    def set_groups(self, groups):
-        """ setter for the groups property """
-        self._groups = set(groups).union(["noarch"])
-
-    groups = property(get_groups, set_groups)
-
-    def get_package_object(self, pkgtup, silent=False):
-        """ given a package tuple, get a yum package object """
-        try:
-            matches = yum.packageSack.packagesNewestByName(
-                self.yumbase.pkgSack.searchPkgTuple(pkgtup))
-        except yum.Errors.PackageSackError:
-            if not silent:
-                self.logger.warning("Package '%s' not found" %
-                                    self.get_package_name(pkgtup))
-            matches = []
-        except yum.Errors.RepoError:
-            err = sys.exc_info()[1]
-            self.logger.error("Temporary failure loading metadata for %s: %s" %
-                              (self.get_package_name(pkgtup), err))
-            matches = []
-
-        pkgs = self._filter_arch(matches)
-        if pkgs:
-            return pkgs[0]
-        else:
-            return None
-
-    def get_group(self, group, ptype="default"):
-        """ Resolve a package group name into a list of packages """
-        if group.startswith("@"):
-            group = group[1:]
-
-        try:
-            if self.yumbase.comps.has_group(group):
-                group = self.yumbase.comps.return_group(group)
-            else:
-                self.logger.error("%s is not a valid group" % group)
-                return []
-        except yum.Errors.GroupsError:
-            err = sys.exc_info()[1]
-            self.logger.warning(err)
-            return []
-
-        if ptype == "default":
-            return [p
-                    for p, d in list(group.default_packages.items())
-                    if d]
-        elif ptype == "mandatory":
-            return [p
-                    for p, m in list(group.mandatory_packages.items())
-                    if m]
-        elif ptype == "optional" or ptype == "all":
-            return group.packages
-        else:
-            self.logger.warning("Unknown group package type '%s'" % ptype)
-            return []
-
-    def _filter_arch(self, packages):
-        """ filter packages in the given list that do not have an
-        architecture in the list of groups for this client """
-        matching = []
-        for pkg in packages:
-            if pkg.arch in self.groups:
-                matching.append(pkg)
-            else:
-                self.logger.debug("%s has non-matching architecture (%s)" %
-                                  (pkg, pkg.arch))
-        if matching:
-            return matching
-        else:
-            # no packages match architecture; we'll assume that the
-            # user knows what s/he is doing and this is a multiarch
-            # box.
-            return packages
-
-    def get_package_name(self, package):
-        """ get the name of a package or virtual package from the
-        internal representation used by this Collection class """
-        if isinstance(package, tuple):
-            if len(package) == 3:
-                return yum.misc.prco_tuple_to_string(package)
-            else:
-                return pkgtup_to_string(package)
-        else:
-            return str(package)
-
-    def complete(self, packagelist):
-        """ resolve dependencies and generate a complete package list
-        from the given list of initial packages """
-        packages = set()
-        unknown = set()
-        for pkg in packagelist:
-            if isinstance(pkg, tuple):
-                pkgtup = pkg
-            else:
-                pkgtup = (pkg, None, None, None, None)
-            pkgobj = self.get_package_object(pkgtup)
-            if not pkgobj:
-                self.logger.debug("Unknown package %s" %
-                                  self.get_package_name(pkg))
-                unknown.add(pkg)
-            else:
-                if self.yumbase.tsInfo.exists(pkgtup=pkgobj.pkgtup):
-                    self.logger.debug("%s added to transaction multiple times"
-                                      % pkgobj)
-                else:
-                    self.logger.debug("Adding %s to transaction" % pkgobj)
-                    self.yumbase.tsInfo.addInstall(pkgobj)
-        self.yumbase.resolveDeps()
-
-        for txmbr in self.yumbase.tsInfo:
-            packages.add(txmbr.pkgtup)
-        return list(packages), list(unknown)
-
-
-def acquire_lock(func):
-    """ decorator for CacheManager methods that gets and release a
-    lock while the method runs """
-    @wraps(func)
-    def inner(self, *args, **kwargs):
-        """ Get and release a lock while running the function this
-        wraps. """
-        self.logger.debug("Acquiring lock at %s" % self.lockfile)
-        while not self.lock.i_am_locking():
-            try:
-                self.lock.acquire(timeout=60)  # wait up to 60 seconds
-            except LockTimeout:
-                self.lock.break_lock()
-                self.lock.acquire()
-        try:
-            func(self, *args, **kwargs)
-        finally:
-            self.lock.release()
-            self.logger.debug("Released lock at %s" % self.lockfile)
-
-    return inner
-
-
-class CacheManager(YumHelper):
-    """ Yum cache manager.  Unlike :class:`DepSolver`, this can write
-    to the yum cache, and so is used for operations that muck with the
-    cache.  (Technically, :func:`CacheManager.clean_cache` could be in
-    either DepSolver or CacheManager, but for consistency I've put it
-    here.) """
-
-    def __init__(self, cfgfile, verbose=1):
-        YumHelper.__init__(self, cfgfile, verbose=verbose)
-        self.lockfile = \
-            os.path.join(os.path.dirname(self.yumbase.conf.config_file_path),
-                         "lock")
-        self.lock = FileLock(self.lockfile)
-
-    @acquire_lock
-    def clean_cache(self):
-        """ clean the yum cache """
-        for mdtype in ["Headers", "Packages", "Sqlite", "Metadata",
-                       "ExpireCache"]:
-            # for reasons that are entirely obvious, all of the yum
-            # API clean* methods return a tuple of 0 (zero, always
-            # zero) and a list containing a single message about how
-            # many files were deleted.  so useful.  thanks, yum.
-            msg = getattr(self.yumbase, "clean%s" % mdtype)()[1][0]
-            if not msg.startswith("0 "):
-                self.logger.info(msg)
-
-    @acquire_lock
-    def populate_cache(self):
-        """ populate the yum cache """
-        for repo in self.yumbase.repos.findRepos('*'):
-            repo.metadata_expire = 0
-            repo.mdpolicy = "group:all"
-        self.yumbase.doRepoSetup()
-        self.yumbase.repos.doSetup()
-        for repo in self.yumbase.repos.listEnabled():
-            # this populates the cache as a side effect
-            repo.repoXML  # pylint: disable=W0104
-            try:
-                repo.getGroups()
-            except yum.Errors.RepoMDError:
-                pass  # this repo has no groups
-        self.yumbase.repos.populateSack(mdtype='metadata', cacheonly=1)
-        self.yumbase.repos.populateSack(mdtype='filelists', cacheonly=1)
-        self.yumbase.repos.populateSack(mdtype='otherdata', cacheonly=1)
-        # this does something with the groups cache as a side effect
-        self.yumbase.comps  # pylint: disable=W0104
-
-
-def main():
-    parser = OptionParser()
-    parser.add_option("-c", "--config", help="Config file")
-    parser.add_option("-v", "--verbose", help="Verbosity level",
-                      action="count")
-    (options, args) = parser.parse_args()
-
-    if options.verbose:
-        level = logging.DEBUG
-        clevel = logging.DEBUG
-    else:
-        level = logging.WARNING
-        clevel = logging.INFO
-    Bcfg2.Logger.setup_logging('bcfg2-yum-helper', to_syslog=True,
-                               to_console=clevel, level=level)
-    logger = logging.getLogger('bcfg2-yum-helper')
-
-    try:
-        cmd = args[0]
-    except IndexError:
-        logger.error("No command given")
-        return 1
-
-    if not os.path.exists(options.config):
-        logger.error("Config file %s not found" % options.config)
-        return 1
-
-    # pylint: disable=W0702
-    rv = 0
-    if cmd == "clean":
-        cachemgr = CacheManager(options.config, options.verbose)
-        try:
-            cachemgr.clean_cache()
-            print(json.dumps(True))
-        except:
-            logger.error("Unexpected error cleaning cache: %s" %
-                         sys.exc_info()[1], exc_info=1)
-            print(json.dumps(False))
-            rv = 2
-    elif cmd == "makecache":
-        cachemgr = CacheManager(options.config, options.verbose)
-        try:
-            # this code copied from yumcommands.py
-            cachemgr.populate_cache()
-            print(json.dumps(True))
-        except yum.Errors.YumBaseError:
-            logger.error("Unexpected error creating cache: %s" %
-                         sys.exc_info()[1], exc_info=1)
-            print(json.dumps(False))
-    elif cmd == "complete":
-        depsolver = DepSolver(options.config, options.verbose)
-        try:
-            data = json.loads(sys.stdin.read())
-        except:
-            logger.error("Unexpected error decoding JSON input: %s" %
-                         sys.exc_info()[1])
-            rv = 2
-        try:
-            depsolver.groups = data['groups']
-            (packages, unknown) = depsolver.complete(
-                [pkg_to_tuple(p) for p in data['packages']])
-            print(json.dumps(dict(packages=list(packages),
-                                  unknown=list(unknown))))
-        except:
-            logger.error("Unexpected error completing package set: %s" %
-                         sys.exc_info()[1], exc_info=1)
-            print(json.dumps(dict(packages=[], unknown=data['packages'])))
-            rv = 2
-    elif cmd == "get_groups":
-        depsolver = DepSolver(options.config, options.verbose)
-        try:
-            data = json.loads(sys.stdin.read())
-            rv = dict()
-            for gdata in data:
-                if "type" in gdata:
-                    packages = depsolver.get_group(gdata['group'],
-                                                   ptype=gdata['type'])
-                else:
-                    packages = depsolver.get_group(gdata['group'])
-                rv[gdata['group']] = list(packages)
-            print(json.dumps(rv))
-        except:
-            logger.error("Unexpected error getting groups: %s" %
-                         sys.exc_info()[1], exc_info=1)
-            print(json.dumps(dict()))
-            rv = 2
-    else:
-        logger.error("Unknown command %s" % cmd)
-        print(json.dumps(None))
-        rv = 2
-    return rv
-=======
 from Bcfg2.Server.Plugins.Packages.YumHelper import CLI
->>>>>>> cd14868d
 
 if __name__ == '__main__':
     sys.exit(CLI().run())