import os
import sys
import lxml.etree
from mock import Mock, MagicMock, patch
from Bcfg2.Server.Plugins.Cfg import CfgCreationError
from Bcfg2.Server.Plugins.Cfg.CfgPrivateKeyCreator import *
from Bcfg2.Server.Plugin import PluginExecutionError
import Bcfg2.Server.Plugins.Cfg.CfgPrivateKeyCreator
try:
    from Bcfg2.Server.Encryption import EVPError
    HAS_CRYPTO = True
except:
    HAS_CRYPTO = False

# add all parent testsuite directories to sys.path to allow (most)
# relative imports in python 2.4
path = os.path.dirname(__file__)
while path != "/":
    if os.path.basename(path).lower().startswith("test"):
        sys.path.append(path)
    if os.path.basename(path) == "testsuite":
        break
    path = os.path.dirname(path)
from common import *
from TestServer.TestPlugins.TestCfg.Test_init import TestXMLCfgCreator


class TestCfgPrivateKeyCreator(TestXMLCfgCreator):
    test_obj = CfgPrivateKeyCreator
    should_monitor = False

    def get_obj(self, name=None, fam=None):
<<<<<<< HEAD
        return TestXMLCfgCreator.get_obj(self, name=name)
=======
        Bcfg2.Server.Plugins.Cfg.CfgPublicKeyCreator.CFG = Mock()
        return TestCfgCreator.get_obj(self, name=name)

    @patch("Bcfg2.Server.Plugins.Cfg.CfgCreator.handle_event")
    @patch("Bcfg2.Server.Plugin.helpers.StructFile.HandleEvent")
    def test_handle_event(self, mock_HandleEvent, mock_handle_event):
        pkc = self.get_obj()
        evt = Mock()
        pkc.handle_event(evt)
        mock_HandleEvent.assert_called_with(pkc, evt)
        mock_handle_event.assert_called_with(pkc, evt)

    def test_category(self):
        pkc = self.get_obj()
        cfp = Mock()
        cfp.has_section.return_value = False
        cfp.has_option.return_value = False
        Bcfg2.Server.Plugins.Cfg.CfgPrivateKeyCreator.SETUP = Mock()
        Bcfg2.Server.Plugins.Cfg.CfgPrivateKeyCreator.SETUP.cfp = cfp

        self.assertIsNone(pkc.category)
        cfp.has_section.assert_called_with("sshkeys")

        cfp.reset_mock()
        cfp.has_section.return_value = True
        self.assertIsNone(pkc.category)
        cfp.has_section.assert_called_with("sshkeys")
        cfp.has_option.assert_called_with("sshkeys", "category")

        cfp.reset_mock()
        cfp.has_option.return_value = True
        self.assertEqual(pkc.category, cfp.get.return_value)
        cfp.has_section.assert_called_with("sshkeys")
        cfp.has_option.assert_called_with("sshkeys", "category")
        cfp.get.assert_called_with("sshkeys", "category")

    @skipUnless(HAS_CRYPTO, "No crypto libraries found, skipping")
    @patchIf(HAS_CRYPTO, "Bcfg2.Encryption.get_passphrases")
    def test_passphrase(self, mock_get_passphrases):
        pkc = self.get_obj()
        cfp = Mock()
        cfp.has_section.return_value = False
        cfp.has_option.return_value = False
        Bcfg2.Server.Plugins.Cfg.CfgPrivateKeyCreator.SETUP = Mock()
        Bcfg2.Server.Plugins.Cfg.CfgPrivateKeyCreator.SETUP.cfp = cfp

        self.assertIsNone(pkc.passphrase)
        cfp.has_section.assert_called_with("sshkeys")

        cfp.reset_mock()
        cfp.has_section.return_value = True
        self.assertIsNone(pkc.passphrase)
        cfp.has_section.assert_called_with("sshkeys")
        cfp.has_option.assert_called_with("sshkeys", "passphrase")

        cfp.reset_mock()
        cfp.get.return_value = "test"
        mock_get_passphrases.return_value = dict(test="foo", test2="bar")
        cfp.has_option.return_value = True
        self.assertEqual(pkc.passphrase, "foo")
        cfp.has_section.assert_called_with("sshkeys")
        cfp.has_option.assert_called_with("sshkeys", "passphrase")
        cfp.get.assert_called_with("sshkeys", "passphrase")
        mock_get_passphrases.assert_called_with(Bcfg2.Server.Plugins.Cfg.CfgPrivateKeyCreator.SETUP)
>>>>>>> b03e1e47

    @patch("shutil.rmtree")
    @patch("tempfile.mkdtemp")
    def test__gen_keypair(self, mock_mkdtemp, mock_rmtree):
        pkc = self.get_obj()
        pkc.cmd = Mock()
        pkc.XMLMatch = Mock()
        mock_mkdtemp.return_value = datastore
        metadata = Mock()

        exc = Mock()
        exc.success = True
        pkc.cmd.run.return_value = exc

        spec = lxml.etree.Element("PrivateKey")
        pkc.XMLMatch.return_value = spec

        def reset():
            pkc.XMLMatch.reset_mock()
            pkc.cmd.reset_mock()
            mock_mkdtemp.reset_mock()
            mock_rmtree.reset_mock()

        self.assertEqual(pkc._gen_keypair(metadata),
                         os.path.join(datastore, "privkey"))
        pkc.XMLMatch.assert_called_with(metadata)
        mock_mkdtemp.assert_called_with()
        pkc.cmd.run.assert_called_with(["ssh-keygen", "-f",
                                        os.path.join(datastore, "privkey"),
                                        "-t", "rsa", "-N", ""])

        reset()
        lxml.etree.SubElement(spec, "Params", bits="768", type="dsa")
        passphrase = lxml.etree.SubElement(spec, "Passphrase")
        passphrase.text = "foo"

        self.assertEqual(pkc._gen_keypair(metadata),
                         os.path.join(datastore, "privkey"))
        pkc.XMLMatch.assert_called_with(metadata)
        mock_mkdtemp.assert_called_with()
        pkc.cmd.run.assert_called_with(["ssh-keygen", "-f",
                                        os.path.join(datastore, "privkey"),
                                        "-t", "dsa", "-b", "768", "-N", "foo"])

        reset()
        pkc.cmd.run.return_value.success = False
        self.assertRaises(CfgCreationError, pkc._gen_keypair, metadata)
        mock_rmtree.assert_called_with(datastore)

    @patch("shutil.rmtree")
    @patch("%s.open" % builtins)
    def test_create_data(self, mock_open, mock_rmtree):
        pkc = self.get_obj()
        pkc.XMLMatch = Mock()
        pkc.get_specificity = Mock()
        # in order to make ** magic work in older versions of python,
        # get_specificity() must return an actual dict, not just a
        # Mock object that works like a dict.  in order to test that
        # the get_specificity() return value is being used
        # appropriately, we put some dummy data in it and test for
        # that data
        pkc.get_specificity.side_effect = lambda m: dict(group="foo")
        pkc._gen_keypair = Mock()
        privkey = os.path.join(datastore, "privkey")
        pkc._gen_keypair.return_value = privkey
        pkc.pubkey_creator = Mock()
        pkc.pubkey_creator.get_filename.return_value = "pubkey.filename"
        pkc.write_data = Mock()

        entry = lxml.etree.Element("Path", name="/home/foo/.ssh/id_rsa")
        metadata = Mock()

        def open_read_rv():
            mock_open.return_value.read.side_effect = lambda: "privatekey"
            return "ssh-rsa publickey foo@bar.com"

        def reset():
            mock_open.reset_mock()
            mock_rmtree.reset_mock()
            pkc.XMLMatch.reset_mock()
            pkc.get_specificity.reset_mock()
            pkc._gen_keypair.reset_mock()
            pkc.pubkey_creator.reset_mock()
            pkc.write_data.reset_mock()
            mock_open.return_value.read.side_effect = open_read_rv

        reset()
<<<<<<< HEAD
        self.assertEqual(pkc.create_data(entry, metadata), "privatekey")
        pkc.XMLMatch.assert_called_with(metadata)
        pkc.get_specificity.assert_called_with(metadata)
        pkc._gen_keypair.assert_called_with(metadata,
 pkc.XMLMatch.return_value)
        self.assertItemsEqual(mock_open.call_args_list,
                              [call(privkey + ".pub"), call(privkey)])
        pkc.pubkey_creator.get_filename.assert_called_with(group="foo")
        pkc.pubkey_creator.write_data.assert_called_with(
            "ssh-rsa publickey pubkey.filename\n", group="foo")
        pkc.write_data.assert_called_with("privatekey", group="foo")
        mock_rmtree.assert_called_with(datastore)
=======
        passphrase = "Bcfg2.Server.Plugins.Cfg.CfgPrivateKeyCreator.CfgPrivateKeyCreator.passphrase"

        @patch(passphrase, None)
        def inner():
            self.assertEqual(pkc.create_data(entry, metadata), "privatekey")
            pkc.XMLMatch.assert_called_with(metadata)
            pkc.get_specificity.assert_called_with(metadata,
                                                   pkc.XMLMatch.return_value)
            pkc._gen_keypair.assert_called_with(metadata,
                                                pkc.XMLMatch.return_value)
            self.assertItemsEqual(mock_open.call_args_list,
                                  [call(privkey + ".pub"), call(privkey)])
            pkc.pubkey_creator.get_filename.assert_called_with(group="foo")
            pkc.pubkey_creator.write_data.assert_called_with(
                "ssh-rsa publickey pubkey.filename\n", group="foo")
            pkc.write_data.assert_called_with("privatekey", group="foo")
            mock_rmtree.assert_called_with(datastore)

        inner()

        if HAS_CRYPTO:
            @patch(passphrase, "foo")
            @patch("Bcfg2.Encryption.ssl_encrypt")
            @patch("Bcfg2.Encryption.get_algorithm")
            def inner2(mock_get_algorithm, mock_ssl_encrypt):
                reset()
                mock_ssl_encrypt.return_value = "encryptedprivatekey"
                Bcfg2.Server.Plugins.Cfg.CfgPrivateKeyCreator.HAS_CRYPTO = True
                self.assertEqual(pkc.create_data(entry, metadata),
                                 "encryptedprivatekey")
                pkc.XMLMatch.assert_called_with(metadata)
                pkc.get_specificity.assert_called_with(
                    metadata,
                    pkc.XMLMatch.return_value)
                pkc._gen_keypair.assert_called_with(metadata,
                                                    pkc.XMLMatch.return_value)
                self.assertItemsEqual(mock_open.call_args_list,
                                      [call(privkey + ".pub"), call(privkey)])
                pkc.pubkey_creator.get_filename.assert_called_with(group="foo")
                pkc.pubkey_creator.write_data.assert_called_with(
                    "ssh-rsa publickey pubkey.filename\n", group="foo")
                pkc.write_data.assert_called_with("encryptedprivatekey",
                                                  group="foo", ext=".crypt")
                mock_ssl_encrypt.assert_called_with(
                    "privatekey", "foo",
                    algorithm=mock_get_algorithm.return_value)
                mock_rmtree.assert_called_with(datastore)

            inner2()

    def test_Index(self):
        has_crypto = Bcfg2.Server.Plugins.Cfg.CfgPrivateKeyCreator.HAS_CRYPTO
        Bcfg2.Server.Plugins.Cfg.CfgPrivateKeyCreator.HAS_CRYPTO = False
        TestStructFile.test_Index(self)
        Bcfg2.Server.Plugins.Cfg.CfgPrivateKeyCreator.HAS_CRYPTO = has_crypto

    @skipUnless(HAS_CRYPTO, "No crypto libraries found, skipping")
    def test_Index_crypto(self):
        Bcfg2.Server.Plugins.Cfg.CfgPrivateKeyCreator.SETUP = Mock()
        Bcfg2.Server.Plugins.Cfg.CfgPrivateKeyCreator.SETUP.cfp.get.return_value = "strict"

        pkc = self.get_obj()
        pkc._decrypt = Mock()
        pkc._decrypt.return_value = 'plaintext'
        pkc.data = '''
<PrivateKey>
  <Group name="test">
    <Passphrase encrypted="foo">crypted</Passphrase>
  </Group>
  <Group name="test" negate="true">
    <Passphrase>plain</Passphrase>
  </Group>
</PrivateKey>'''

        # test successful decryption
        pkc.Index()
        self.assertItemsEqual(
            pkc._decrypt.call_args_list,
            [call(el)
             for el in pkc.xdata.xpath("//Passphrase[@encrypted]")])
        for el in pkc.xdata.xpath("//Crypted"):
            self.assertEqual(el.text, pkc._decrypt.return_value)

        # test failed decryption, strict
        pkc._decrypt.reset_mock()
        pkc._decrypt.side_effect = EVPError
        self.assertRaises(PluginExecutionError, pkc.Index)

        # test failed decryption, lax
        Bcfg2.Server.Plugins.Cfg.CfgPrivateKeyCreator.SETUP.cfp.get.return_value = "lax"
        pkc._decrypt.reset_mock()
        pkc.Index()
        self.assertItemsEqual(
            pkc._decrypt.call_args_list,
            [call(el)
             for el in pkc.xdata.xpath("//Passphrase[@encrypted]")])

    @skipUnless(HAS_CRYPTO, "No crypto libraries found, skipping")
    @patchIf(HAS_CRYPTO, "Bcfg2.Encryption.ssl_decrypt")
    @patchIf(HAS_CRYPTO, "Bcfg2.Encryption.get_algorithm")
    @patchIf(HAS_CRYPTO, "Bcfg2.Encryption.get_passphrases")
    @patchIf(HAS_CRYPTO, "Bcfg2.Encryption.bruteforce_decrypt")
    def test_decrypt(self, mock_bruteforce, mock_get_passphrases,
                     mock_get_algorithm, mock_ssl):
        pkc = self.get_obj()
        Bcfg2.Server.Plugins.Cfg.CfgPrivateKeyCreator.SETUP = MagicMock()

        def reset():
            mock_bruteforce.reset_mock()
            mock_get_algorithm.reset_mock()
            mock_get_passphrases.reset_mock()
            mock_ssl.reset_mock()

        # test element without text contents
        self.assertIsNone(pkc._decrypt(lxml.etree.Element("Test")))
        self.assertFalse(mock_bruteforce.called)
        self.assertFalse(mock_get_passphrases.called)
        self.assertFalse(mock_ssl.called)

        # test element with a passphrase in the config file
        reset()
        el = lxml.etree.Element("Test", encrypted="foo")
        el.text = "crypted"
        mock_get_passphrases.return_value = dict(foo="foopass",
                                                 bar="barpass")
        mock_get_algorithm.return_value = "bf_cbc"
        mock_ssl.return_value = "decrypted with ssl"
        self.assertEqual(pkc._decrypt(el), mock_ssl.return_value)
        mock_get_passphrases.assert_called_with(
            Bcfg2.Server.Plugins.Cfg.CfgPrivateKeyCreator.SETUP)
        mock_get_algorithm.assert_called_with(
            Bcfg2.Server.Plugins.Cfg.CfgPrivateKeyCreator.SETUP)
        mock_ssl.assert_called_with(el.text, "foopass",
                                    algorithm="bf_cbc")
        self.assertFalse(mock_bruteforce.called)

        # test failure to decrypt element with a passphrase in the config
        reset()
        mock_ssl.side_effect = EVPError
        self.assertRaises(EVPError, pkc._decrypt, el)
        mock_get_passphrases.assert_called_with(
            Bcfg2.Server.Plugins.Cfg.CfgPrivateKeyCreator.SETUP)
        mock_get_algorithm.assert_called_with(
            Bcfg2.Server.Plugins.Cfg.CfgPrivateKeyCreator.SETUP)
        mock_ssl.assert_called_with(el.text, "foopass",
                                    algorithm="bf_cbc")
        self.assertFalse(mock_bruteforce.called)

        # test element without valid passphrase
        reset()
        el.set("encrypted", "true")
        mock_bruteforce.return_value = "decrypted with bruteforce"
        self.assertEqual(pkc._decrypt(el), mock_bruteforce.return_value)
        mock_get_passphrases.assert_called_with(
            Bcfg2.Server.Plugins.Cfg.CfgPrivateKeyCreator.SETUP)
        mock_get_algorithm.assert_called_with(
            Bcfg2.Server.Plugins.Cfg.CfgPrivateKeyCreator.SETUP)
        mock_bruteforce.assert_called_with(el.text,
                                           passphrases=["foopass",
                                                        "barpass"],
                                           algorithm="bf_cbc")
        self.assertFalse(mock_ssl.called)
>>>>>>> b03e1e47

        reset()
        self.assertEqual(pkc.create_data(entry, metadata, return_pair=True),
                         ("ssh-rsa publickey pubkey.filename\n",
                          "privatekey"))
        pkc.XMLMatch.assert_called_with(metadata)
        pkc.get_specificity.assert_called_with(metadata)
        pkc._gen_keypair.assert_called_with(metadata,
                                            pkc.XMLMatch.return_value)
        self.assertItemsEqual(mock_open.call_args_list,
                              [call(privkey + ".pub"), call(privkey)])
        pkc.pubkey_creator.get_filename.assert_called_with(group="foo")
        pkc.pubkey_creator.write_data.assert_called_with(
            "ssh-rsa publickey pubkey.filename\n",
            group="foo")
        pkc.write_data.assert_called_with("privatekey", group="foo")
        mock_rmtree.assert_called_with(datastore)<|MERGE_RESOLUTION|>--- conflicted
+++ resolved
@@ -29,75 +29,9 @@
     test_obj = CfgPrivateKeyCreator
     should_monitor = False
 
+    @patch("Bcfg2.Server.Plugins.Cfg.CfgPublicKeyCreator.get_cfg", Mock())
     def get_obj(self, name=None, fam=None):
-<<<<<<< HEAD
         return TestXMLCfgCreator.get_obj(self, name=name)
-=======
-        Bcfg2.Server.Plugins.Cfg.CfgPublicKeyCreator.CFG = Mock()
-        return TestCfgCreator.get_obj(self, name=name)
-
-    @patch("Bcfg2.Server.Plugins.Cfg.CfgCreator.handle_event")
-    @patch("Bcfg2.Server.Plugin.helpers.StructFile.HandleEvent")
-    def test_handle_event(self, mock_HandleEvent, mock_handle_event):
-        pkc = self.get_obj()
-        evt = Mock()
-        pkc.handle_event(evt)
-        mock_HandleEvent.assert_called_with(pkc, evt)
-        mock_handle_event.assert_called_with(pkc, evt)
-
-    def test_category(self):
-        pkc = self.get_obj()
-        cfp = Mock()
-        cfp.has_section.return_value = False
-        cfp.has_option.return_value = False
-        Bcfg2.Server.Plugins.Cfg.CfgPrivateKeyCreator.SETUP = Mock()
-        Bcfg2.Server.Plugins.Cfg.CfgPrivateKeyCreator.SETUP.cfp = cfp
-
-        self.assertIsNone(pkc.category)
-        cfp.has_section.assert_called_with("sshkeys")
-
-        cfp.reset_mock()
-        cfp.has_section.return_value = True
-        self.assertIsNone(pkc.category)
-        cfp.has_section.assert_called_with("sshkeys")
-        cfp.has_option.assert_called_with("sshkeys", "category")
-
-        cfp.reset_mock()
-        cfp.has_option.return_value = True
-        self.assertEqual(pkc.category, cfp.get.return_value)
-        cfp.has_section.assert_called_with("sshkeys")
-        cfp.has_option.assert_called_with("sshkeys", "category")
-        cfp.get.assert_called_with("sshkeys", "category")
-
-    @skipUnless(HAS_CRYPTO, "No crypto libraries found, skipping")
-    @patchIf(HAS_CRYPTO, "Bcfg2.Encryption.get_passphrases")
-    def test_passphrase(self, mock_get_passphrases):
-        pkc = self.get_obj()
-        cfp = Mock()
-        cfp.has_section.return_value = False
-        cfp.has_option.return_value = False
-        Bcfg2.Server.Plugins.Cfg.CfgPrivateKeyCreator.SETUP = Mock()
-        Bcfg2.Server.Plugins.Cfg.CfgPrivateKeyCreator.SETUP.cfp = cfp
-
-        self.assertIsNone(pkc.passphrase)
-        cfp.has_section.assert_called_with("sshkeys")
-
-        cfp.reset_mock()
-        cfp.has_section.return_value = True
-        self.assertIsNone(pkc.passphrase)
-        cfp.has_section.assert_called_with("sshkeys")
-        cfp.has_option.assert_called_with("sshkeys", "passphrase")
-
-        cfp.reset_mock()
-        cfp.get.return_value = "test"
-        mock_get_passphrases.return_value = dict(test="foo", test2="bar")
-        cfp.has_option.return_value = True
-        self.assertEqual(pkc.passphrase, "foo")
-        cfp.has_section.assert_called_with("sshkeys")
-        cfp.has_option.assert_called_with("sshkeys", "passphrase")
-        cfp.get.assert_called_with("sshkeys", "passphrase")
-        mock_get_passphrases.assert_called_with(Bcfg2.Server.Plugins.Cfg.CfgPrivateKeyCreator.SETUP)
->>>>>>> b03e1e47
 
     @patch("shutil.rmtree")
     @patch("tempfile.mkdtemp")
@@ -185,188 +119,7 @@
             mock_open.return_value.read.side_effect = open_read_rv
 
         reset()
-<<<<<<< HEAD
         self.assertEqual(pkc.create_data(entry, metadata), "privatekey")
-        pkc.XMLMatch.assert_called_with(metadata)
-        pkc.get_specificity.assert_called_with(metadata)
-        pkc._gen_keypair.assert_called_with(metadata,
- pkc.XMLMatch.return_value)
-        self.assertItemsEqual(mock_open.call_args_list,
-                              [call(privkey + ".pub"), call(privkey)])
-        pkc.pubkey_creator.get_filename.assert_called_with(group="foo")
-        pkc.pubkey_creator.write_data.assert_called_with(
-            "ssh-rsa publickey pubkey.filename\n", group="foo")
-        pkc.write_data.assert_called_with("privatekey", group="foo")
-        mock_rmtree.assert_called_with(datastore)
-=======
-        passphrase = "Bcfg2.Server.Plugins.Cfg.CfgPrivateKeyCreator.CfgPrivateKeyCreator.passphrase"
-
-        @patch(passphrase, None)
-        def inner():
-            self.assertEqual(pkc.create_data(entry, metadata), "privatekey")
-            pkc.XMLMatch.assert_called_with(metadata)
-            pkc.get_specificity.assert_called_with(metadata,
-                                                   pkc.XMLMatch.return_value)
-            pkc._gen_keypair.assert_called_with(metadata,
-                                                pkc.XMLMatch.return_value)
-            self.assertItemsEqual(mock_open.call_args_list,
-                                  [call(privkey + ".pub"), call(privkey)])
-            pkc.pubkey_creator.get_filename.assert_called_with(group="foo")
-            pkc.pubkey_creator.write_data.assert_called_with(
-                "ssh-rsa publickey pubkey.filename\n", group="foo")
-            pkc.write_data.assert_called_with("privatekey", group="foo")
-            mock_rmtree.assert_called_with(datastore)
-
-        inner()
-
-        if HAS_CRYPTO:
-            @patch(passphrase, "foo")
-            @patch("Bcfg2.Encryption.ssl_encrypt")
-            @patch("Bcfg2.Encryption.get_algorithm")
-            def inner2(mock_get_algorithm, mock_ssl_encrypt):
-                reset()
-                mock_ssl_encrypt.return_value = "encryptedprivatekey"
-                Bcfg2.Server.Plugins.Cfg.CfgPrivateKeyCreator.HAS_CRYPTO = True
-                self.assertEqual(pkc.create_data(entry, metadata),
-                                 "encryptedprivatekey")
-                pkc.XMLMatch.assert_called_with(metadata)
-                pkc.get_specificity.assert_called_with(
-                    metadata,
-                    pkc.XMLMatch.return_value)
-                pkc._gen_keypair.assert_called_with(metadata,
-                                                    pkc.XMLMatch.return_value)
-                self.assertItemsEqual(mock_open.call_args_list,
-                                      [call(privkey + ".pub"), call(privkey)])
-                pkc.pubkey_creator.get_filename.assert_called_with(group="foo")
-                pkc.pubkey_creator.write_data.assert_called_with(
-                    "ssh-rsa publickey pubkey.filename\n", group="foo")
-                pkc.write_data.assert_called_with("encryptedprivatekey",
-                                                  group="foo", ext=".crypt")
-                mock_ssl_encrypt.assert_called_with(
-                    "privatekey", "foo",
-                    algorithm=mock_get_algorithm.return_value)
-                mock_rmtree.assert_called_with(datastore)
-
-            inner2()
-
-    def test_Index(self):
-        has_crypto = Bcfg2.Server.Plugins.Cfg.CfgPrivateKeyCreator.HAS_CRYPTO
-        Bcfg2.Server.Plugins.Cfg.CfgPrivateKeyCreator.HAS_CRYPTO = False
-        TestStructFile.test_Index(self)
-        Bcfg2.Server.Plugins.Cfg.CfgPrivateKeyCreator.HAS_CRYPTO = has_crypto
-
-    @skipUnless(HAS_CRYPTO, "No crypto libraries found, skipping")
-    def test_Index_crypto(self):
-        Bcfg2.Server.Plugins.Cfg.CfgPrivateKeyCreator.SETUP = Mock()
-        Bcfg2.Server.Plugins.Cfg.CfgPrivateKeyCreator.SETUP.cfp.get.return_value = "strict"
-
-        pkc = self.get_obj()
-        pkc._decrypt = Mock()
-        pkc._decrypt.return_value = 'plaintext'
-        pkc.data = '''
-<PrivateKey>
-  <Group name="test">
-    <Passphrase encrypted="foo">crypted</Passphrase>
-  </Group>
-  <Group name="test" negate="true">
-    <Passphrase>plain</Passphrase>
-  </Group>
-</PrivateKey>'''
-
-        # test successful decryption
-        pkc.Index()
-        self.assertItemsEqual(
-            pkc._decrypt.call_args_list,
-            [call(el)
-             for el in pkc.xdata.xpath("//Passphrase[@encrypted]")])
-        for el in pkc.xdata.xpath("//Crypted"):
-            self.assertEqual(el.text, pkc._decrypt.return_value)
-
-        # test failed decryption, strict
-        pkc._decrypt.reset_mock()
-        pkc._decrypt.side_effect = EVPError
-        self.assertRaises(PluginExecutionError, pkc.Index)
-
-        # test failed decryption, lax
-        Bcfg2.Server.Plugins.Cfg.CfgPrivateKeyCreator.SETUP.cfp.get.return_value = "lax"
-        pkc._decrypt.reset_mock()
-        pkc.Index()
-        self.assertItemsEqual(
-            pkc._decrypt.call_args_list,
-            [call(el)
-             for el in pkc.xdata.xpath("//Passphrase[@encrypted]")])
-
-    @skipUnless(HAS_CRYPTO, "No crypto libraries found, skipping")
-    @patchIf(HAS_CRYPTO, "Bcfg2.Encryption.ssl_decrypt")
-    @patchIf(HAS_CRYPTO, "Bcfg2.Encryption.get_algorithm")
-    @patchIf(HAS_CRYPTO, "Bcfg2.Encryption.get_passphrases")
-    @patchIf(HAS_CRYPTO, "Bcfg2.Encryption.bruteforce_decrypt")
-    def test_decrypt(self, mock_bruteforce, mock_get_passphrases,
-                     mock_get_algorithm, mock_ssl):
-        pkc = self.get_obj()
-        Bcfg2.Server.Plugins.Cfg.CfgPrivateKeyCreator.SETUP = MagicMock()
-
-        def reset():
-            mock_bruteforce.reset_mock()
-            mock_get_algorithm.reset_mock()
-            mock_get_passphrases.reset_mock()
-            mock_ssl.reset_mock()
-
-        # test element without text contents
-        self.assertIsNone(pkc._decrypt(lxml.etree.Element("Test")))
-        self.assertFalse(mock_bruteforce.called)
-        self.assertFalse(mock_get_passphrases.called)
-        self.assertFalse(mock_ssl.called)
-
-        # test element with a passphrase in the config file
-        reset()
-        el = lxml.etree.Element("Test", encrypted="foo")
-        el.text = "crypted"
-        mock_get_passphrases.return_value = dict(foo="foopass",
-                                                 bar="barpass")
-        mock_get_algorithm.return_value = "bf_cbc"
-        mock_ssl.return_value = "decrypted with ssl"
-        self.assertEqual(pkc._decrypt(el), mock_ssl.return_value)
-        mock_get_passphrases.assert_called_with(
-            Bcfg2.Server.Plugins.Cfg.CfgPrivateKeyCreator.SETUP)
-        mock_get_algorithm.assert_called_with(
-            Bcfg2.Server.Plugins.Cfg.CfgPrivateKeyCreator.SETUP)
-        mock_ssl.assert_called_with(el.text, "foopass",
-                                    algorithm="bf_cbc")
-        self.assertFalse(mock_bruteforce.called)
-
-        # test failure to decrypt element with a passphrase in the config
-        reset()
-        mock_ssl.side_effect = EVPError
-        self.assertRaises(EVPError, pkc._decrypt, el)
-        mock_get_passphrases.assert_called_with(
-            Bcfg2.Server.Plugins.Cfg.CfgPrivateKeyCreator.SETUP)
-        mock_get_algorithm.assert_called_with(
-            Bcfg2.Server.Plugins.Cfg.CfgPrivateKeyCreator.SETUP)
-        mock_ssl.assert_called_with(el.text, "foopass",
-                                    algorithm="bf_cbc")
-        self.assertFalse(mock_bruteforce.called)
-
-        # test element without valid passphrase
-        reset()
-        el.set("encrypted", "true")
-        mock_bruteforce.return_value = "decrypted with bruteforce"
-        self.assertEqual(pkc._decrypt(el), mock_bruteforce.return_value)
-        mock_get_passphrases.assert_called_with(
-            Bcfg2.Server.Plugins.Cfg.CfgPrivateKeyCreator.SETUP)
-        mock_get_algorithm.assert_called_with(
-            Bcfg2.Server.Plugins.Cfg.CfgPrivateKeyCreator.SETUP)
-        mock_bruteforce.assert_called_with(el.text,
-                                           passphrases=["foopass",
-                                                        "barpass"],
-                                           algorithm="bf_cbc")
-        self.assertFalse(mock_ssl.called)
->>>>>>> b03e1e47
-
-        reset()
-        self.assertEqual(pkc.create_data(entry, metadata, return_pair=True),
-                         ("ssh-rsa publickey pubkey.filename\n",
-                          "privatekey"))
         pkc.XMLMatch.assert_called_with(metadata)
         pkc.get_specificity.assert_called_with(metadata)
         pkc._gen_keypair.assert_called_with(metadata,
@@ -375,7 +128,6 @@
                               [call(privkey + ".pub"), call(privkey)])
         pkc.pubkey_creator.get_filename.assert_called_with(group="foo")
         pkc.pubkey_creator.write_data.assert_called_with(
-            "ssh-rsa publickey pubkey.filename\n",
-            group="foo")
+            "ssh-rsa publickey pubkey.filename\n", group="foo")
         pkc.write_data.assert_called_with("privatekey", group="foo")
         mock_rmtree.assert_called_with(datastore)